platform :ios, '10.0'
use_frameworks!

project 'AEPCampaign.xcodeproj'


target 'AEPCampaign' do
   pod 'AEPCore', :git => 'git@github.com:adobe/aepsdk-core-ios.git', :branch => 'dev-v3.1.4'
   pod 'AEPServices', :git => 'git@github.com:adobe/aepsdk-core-ios.git', :branch => 'dev-v3.1.4'
   pod 'AEPIdentity', :git => 'git@github.com:adobe/aepsdk-core-ios.git', :branch => 'dev-v3.1.4'
   pod 'AEPRulesEngine', :git => 'git@github.com:adobe/aepsdk-rulesengine-ios.git', :branch => 'main'
end

target 'AEPCampaignUnitTests' do
   pod 'AEPCore', :git => 'git@github.com:adobe/aepsdk-core-ios.git', :branch => 'dev-v3.1.4'
   pod 'AEPServices', :git => 'git@github.com:adobe/aepsdk-core-ios.git', :branch => 'dev-v3.1.4'
   pod 'AEPRulesEngine', :git => 'git@github.com:adobe/aepsdk-rulesengine-ios.git', :branch => 'main'
  end

target 'AEPCampaignFunctionalTests' do
   pod 'AEPCore', :git => 'git@github.com:adobe/aepsdk-core-ios.git', :branch => 'dev-v3.1.4'
   pod 'AEPServices', :git => 'git@github.com:adobe/aepsdk-core-ios.git', :branch => 'dev-v3.1.4'
   pod 'AEPRulesEngine', :git => 'git@github.com:adobe/aepsdk-rulesengine-ios.git', :branch => 'main'
end

target 'CampaignTester' do
   pod 'AEPCore', :git => 'git@github.com:adobe/aepsdk-core-ios.git', :branch => 'dev-v3.1.4'
   pod 'AEPServices', :git => 'git@github.com:adobe/aepsdk-core-ios.git', :branch => 'dev-v3.1.4'
   pod 'AEPRulesEngine', :git => 'git@github.com:adobe/aepsdk-rulesengine-ios.git', :branch => 'main'
   pod 'AEPIdentity', :git => 'git@github.com:adobe/aepsdk-core-ios.git', :branch => 'dev-v3.1.4'
   pod 'AEPLifecycle', :git => 'git@github.com:adobe/aepsdk-core-ios.git', :branch => 'dev-v3.1.4'
<<<<<<< HEAD
   pod 'AEPUserProfile', :git => 'git@github.com:adobe/aepsdk-userprofile-ios.git', :branch => 'dev-v3.0.0'
end
=======
end
>>>>>>> b00cc796
<|MERGE_RESOLUTION|>--- conflicted
+++ resolved
@@ -29,9 +29,5 @@
    pod 'AEPRulesEngine', :git => 'git@github.com:adobe/aepsdk-rulesengine-ios.git', :branch => 'main'
    pod 'AEPIdentity', :git => 'git@github.com:adobe/aepsdk-core-ios.git', :branch => 'dev-v3.1.4'
    pod 'AEPLifecycle', :git => 'git@github.com:adobe/aepsdk-core-ios.git', :branch => 'dev-v3.1.4'
-<<<<<<< HEAD
    pod 'AEPUserProfile', :git => 'git@github.com:adobe/aepsdk-userprofile-ios.git', :branch => 'dev-v3.0.0'
-end
-=======
-end
->>>>>>> b00cc796
+end