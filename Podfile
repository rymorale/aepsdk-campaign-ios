platform :ios, '10.0'
use_frameworks!

project 'AEPCampaign.xcodeproj'


target 'AEPCampaign' do
<<<<<<< HEAD
  pod 'AEPCore', :git => 'https://github.com/adobe/aepsdk-core-ios.git', :branch => 'dev-v3.1.4'
  pod 'AEPServices', :git => 'https://github.com/adobe/aepsdk-core-ios.git', :branch => 'dev-v3.1.4'
  pod 'AEPIdentity', :git => 'https://github.com/adobe/aepsdk-core-ios.git', :branch => 'dev-v3.1.4'
  pod 'AEPRulesEngine'
end

target 'AEPCampaignUnitTests' do
  pod 'AEPCore', :git => 'https://github.com/adobe/aepsdk-core-ios.git', :branch => 'dev-v3.1.4'
  pod 'AEPServices', :git => 'https://github.com/adobe/aepsdk-core-ios.git', :branch => 'dev-v3.1.4'
  pod 'AEPRulesEngine'
end

target 'AEPCampaignFunctionalTests' do
  pod 'AEPCore', :git => 'https://github.com/adobe/aepsdk-core-ios.git', :branch => 'dev-v3.1.4'
  pod 'AEPServices', :git => 'https://github.com/adobe/aepsdk-core-ios.git', :branch => 'dev-v3.1.4'
  pod 'AEPRulesEngine'
end

target 'CampaignTester' do
   pod 'AEPCore', :git => 'https://github.com/adobe/aepsdk-core-ios.git', :branch => 'dev-v3.1.4'
   pod 'AEPServices', :git => 'https://github.com/adobe/aepsdk-core-ios.git', :branch => 'dev-v3.1.4'
   pod 'AEPRulesEngine'
   pod 'AEPIdentity', :git => 'https://github.com/adobe/aepsdk-core-ios.git', :branch => 'dev-v3.1.4'
   pod 'AEPLifecycle', :git => 'https://github.com/adobe/aepsdk-core-ios.git', :branch => 'dev-v3.1.4'
=======
   pod 'AEPCore', :git => 'git@github.com:adobe/aepsdk-core-ios.git', :branch => 'dev-v3.1.4'
   pod 'AEPServices', :git => 'git@github.com:adobe/aepsdk-core-ios.git', :branch => 'dev-v3.1.4'
   pod 'AEPIdentity', :git => 'git@github.com:adobe/aepsdk-core-ios.git', :branch => 'dev-v3.1.4'
   pod 'AEPRulesEngine', :git => 'git@github.com:adobe/aepsdk-rulesengine-ios.git', :branch => 'main'
end

target 'AEPCampaignUnitTests' do
   pod 'AEPCore', :git => 'git@github.com:adobe/aepsdk-core-ios.git', :branch => 'dev-v3.1.4'
   pod 'AEPServices', :git => 'git@github.com:adobe/aepsdk-core-ios.git', :branch => 'dev-v3.1.4'
   pod 'AEPRulesEngine', :git => 'git@github.com:adobe/aepsdk-rulesengine-ios.git', :branch => 'main'
  end

target 'AEPCampaignFunctionalTests' do
   pod 'AEPCore', :git => 'git@github.com:adobe/aepsdk-core-ios.git', :branch => 'dev-v3.1.4'
   pod 'AEPServices', :git => 'git@github.com:adobe/aepsdk-core-ios.git', :branch => 'dev-v3.1.4'
   pod 'AEPRulesEngine', :git => 'git@github.com:adobe/aepsdk-rulesengine-ios.git', :branch => 'main'
end

target 'CampaignTester' do
   pod 'AEPCore', :git => 'git@github.com:adobe/aepsdk-core-ios.git', :branch => 'dev-v3.1.4'
   pod 'AEPServices', :git => 'git@github.com:adobe/aepsdk-core-ios.git', :branch => 'dev-v3.1.4'
   pod 'AEPRulesEngine', :git => 'git@github.com:adobe/aepsdk-rulesengine-ios.git', :branch => 'main'
   pod 'AEPIdentity', :git => 'git@github.com:adobe/aepsdk-core-ios.git', :branch => 'dev-v3.1.4'
   pod 'AEPLifecycle', :git => 'git@github.com:adobe/aepsdk-core-ios.git', :branch => 'dev-v3.1.4'
>>>>>>> 46d19362
end
<|MERGE_RESOLUTION|>--- conflicted
+++ resolved
@@ -5,32 +5,6 @@
 
 
 target 'AEPCampaign' do
-<<<<<<< HEAD
-  pod 'AEPCore', :git => 'https://github.com/adobe/aepsdk-core-ios.git', :branch => 'dev-v3.1.4'
-  pod 'AEPServices', :git => 'https://github.com/adobe/aepsdk-core-ios.git', :branch => 'dev-v3.1.4'
-  pod 'AEPIdentity', :git => 'https://github.com/adobe/aepsdk-core-ios.git', :branch => 'dev-v3.1.4'
-  pod 'AEPRulesEngine'
-end
-
-target 'AEPCampaignUnitTests' do
-  pod 'AEPCore', :git => 'https://github.com/adobe/aepsdk-core-ios.git', :branch => 'dev-v3.1.4'
-  pod 'AEPServices', :git => 'https://github.com/adobe/aepsdk-core-ios.git', :branch => 'dev-v3.1.4'
-  pod 'AEPRulesEngine'
-end
-
-target 'AEPCampaignFunctionalTests' do
-  pod 'AEPCore', :git => 'https://github.com/adobe/aepsdk-core-ios.git', :branch => 'dev-v3.1.4'
-  pod 'AEPServices', :git => 'https://github.com/adobe/aepsdk-core-ios.git', :branch => 'dev-v3.1.4'
-  pod 'AEPRulesEngine'
-end
-
-target 'CampaignTester' do
-   pod 'AEPCore', :git => 'https://github.com/adobe/aepsdk-core-ios.git', :branch => 'dev-v3.1.4'
-   pod 'AEPServices', :git => 'https://github.com/adobe/aepsdk-core-ios.git', :branch => 'dev-v3.1.4'
-   pod 'AEPRulesEngine'
-   pod 'AEPIdentity', :git => 'https://github.com/adobe/aepsdk-core-ios.git', :branch => 'dev-v3.1.4'
-   pod 'AEPLifecycle', :git => 'https://github.com/adobe/aepsdk-core-ios.git', :branch => 'dev-v3.1.4'
-=======
    pod 'AEPCore', :git => 'git@github.com:adobe/aepsdk-core-ios.git', :branch => 'dev-v3.1.4'
    pod 'AEPServices', :git => 'git@github.com:adobe/aepsdk-core-ios.git', :branch => 'dev-v3.1.4'
    pod 'AEPIdentity', :git => 'git@github.com:adobe/aepsdk-core-ios.git', :branch => 'dev-v3.1.4'
@@ -55,5 +29,4 @@
    pod 'AEPRulesEngine', :git => 'git@github.com:adobe/aepsdk-rulesengine-ios.git', :branch => 'main'
    pod 'AEPIdentity', :git => 'git@github.com:adobe/aepsdk-core-ios.git', :branch => 'dev-v3.1.4'
    pod 'AEPLifecycle', :git => 'git@github.com:adobe/aepsdk-core-ios.git', :branch => 'dev-v3.1.4'
->>>>>>> 46d19362
 end
