// !$*UTF8*$!
{
	archiveVersion = 1;
	classes = {
	};
	objectVersion = 51;
	objects = {

/* Begin PBXAggregateTarget section */
		D6B407C1264462F8002814FC /* AEPCampaignXCFramework */ = {
			isa = PBXAggregateTarget;
			buildConfigurationList = D6B407C2264462F8002814FC /* Build configuration list for PBXAggregateTarget "AEPCampaignXCFramework" */;
			buildPhases = (
			);
			dependencies = (
				D6B407CC26446301002814FC /* PBXTargetDependency */,
			);
			name = AEPCampaignXCFramework;
			productName = AEPCampaignXCFramework;
		};
/* End PBXAggregateTarget section */

/* Begin PBXBuildFile section */
		3D0626825E6C77A43D538846 /* Pods_CampaignTester.framework in Frameworks */ = {isa = PBXBuildFile; fileRef = 1251D5FC9C1065D825B50D70 /* Pods_CampaignTester.framework */; };
		3D10A606262581650049BDA1 /* AEPCampaign.h in Headers */ = {isa = PBXBuildFile; fileRef = 3D10A5F8262581650049BDA1 /* AEPCampaign.h */; settings = {ATTRIBUTES = (Public, ); }; };
		3D10A6292625826D0049BDA1 /* AEPCampaign.framework in Frameworks */ = {isa = PBXBuildFile; fileRef = 3D10A5F5262581650049BDA1 /* AEPCampaign.framework */; };
		3D10A63F262582A60049BDA1 /* AEPCampaign.framework in Frameworks */ = {isa = PBXBuildFile; fileRef = 3D10A5F5262581650049BDA1 /* AEPCampaign.framework */; };
		3D10A653262583C70049BDA1 /* Campaign.swift in Sources */ = {isa = PBXBuildFile; fileRef = 3D10A652262583C70049BDA1 /* Campaign.swift */; };
		3D10A6582625841C0049BDA1 /* CampaignConstants.swift in Sources */ = {isa = PBXBuildFile; fileRef = 3D10A6572625841C0049BDA1 /* CampaignConstants.swift */; };
		3D10A65D2625847B0049BDA1 /* Campaign+PublicAPI.swift in Sources */ = {isa = PBXBuildFile; fileRef = 3D10A65C2625847B0049BDA1 /* Campaign+PublicAPI.swift */; };
		3D1157A8265713B700B55AF6 /* MockFileManager.swift in Sources */ = {isa = PBXBuildFile; fileRef = 3D1157A7265713B700B55AF6 /* MockFileManager.swift */; };
		3D11582926572B4D00B55AF6 /* CampaignCacheable.swift in Sources */ = {isa = PBXBuildFile; fileRef = 3D46573E2637739D00BFC421 /* CampaignCacheable.swift */; };
		3D46568B262A1DBE00BFC421 /* MessageInteractionTracker.swift in Sources */ = {isa = PBXBuildFile; fileRef = 3D46568A262A1DBE00BFC421 /* MessageInteractionTracker.swift */; };
		3D465693262F4C9800BFC421 /* TestableExtensionRuntime.swift in Sources */ = {isa = PBXBuildFile; fileRef = 3D465692262F4C9800BFC421 /* TestableExtensionRuntime.swift */; };
		3D4656A9262F510D00BFC421 /* CampaignTests.swift in Sources */ = {isa = PBXBuildFile; fileRef = 3D4656A8262F510D00BFC421 /* CampaignTests.swift */; };
		3D4657362637521700BFC421 /* CampaignRulesDownloader.swift in Sources */ = {isa = PBXBuildFile; fileRef = 3D4657352637521700BFC421 /* CampaignRulesDownloader.swift */; };
		3D46573F2637739D00BFC421 /* CampaignCachedRules.swift in Sources */ = {isa = PBXBuildFile; fileRef = 3D46573D2637739D00BFC421 /* CampaignCachedRules.swift */; };
		3D4657A2263CB19600BFC421 /* CampaignRulesDownloaderTests.swift in Sources */ = {isa = PBXBuildFile; fileRef = 3D4657A1263CB19600BFC421 /* CampaignRulesDownloaderTests.swift */; };
		3D4657D426449FA900BFC421 /* CampaignMessageAssetsCache.swift in Sources */ = {isa = PBXBuildFile; fileRef = 3D4657D326449FA900BFC421 /* CampaignMessageAssetsCache.swift */; };
		3D46582C264B005700BFC421 /* MockDiskCache.swift in Sources */ = {isa = PBXBuildFile; fileRef = 3D46582B264B005600BFC421 /* MockDiskCache.swift */; };
		3D465838264B0B3B00BFC421 /* MockRulesEngine.swift in Sources */ = {isa = PBXBuildFile; fileRef = 3D465837264B0B3B00BFC421 /* MockRulesEngine.swift */; };
		3D46589C264DF98900BFC421 /* FileManager+Campaign.swift in Sources */ = {isa = PBXBuildFile; fileRef = 3D46589B264DF98900BFC421 /* FileManager+Campaign.swift */; };
		3D4658B12652F58900BFC421 /* CampaignRulesCache.swift in Sources */ = {isa = PBXBuildFile; fileRef = 3D4658B02652F58900BFC421 /* CampaignRulesCache.swift */; };
		3D4658C42653207200BFC421 /* CampaignRulesCacheUnitTests.swift in Sources */ = {isa = PBXBuildFile; fileRef = 3D4658C32653207200BFC421 /* CampaignRulesCacheUnitTests.swift */; };
		3D6B0A782660DC69006E87B5 /* IAMTypes.swift in Sources */ = {isa = PBXBuildFile; fileRef = 3D6B0A772660DC69006E87B5 /* IAMTypes.swift */; };
		849ED9E820A98C02D412CD64 /* Pods_AEPCampaign.framework in Frameworks */ = {isa = PBXBuildFile; fileRef = F514D00C3947D4DECB9E3F5E /* Pods_AEPCampaign.framework */; };
		884E583A984FABB7CFDED98F /* Pods_AEPCampaignUnitTests.framework in Frameworks */ = {isa = PBXBuildFile; fileRef = 8E72F206057CED1FFEF88943 /* Pods_AEPCampaignUnitTests.framework */; };
		CBFD344D184B995BF6B452AF /* Pods_AEPCampaignFunctionalTests.framework in Frameworks */ = {isa = PBXBuildFile; fileRef = EF5BBA1E8789EA9F05117D67 /* Pods_AEPCampaignFunctionalTests.framework */; };
		D61AA761265325BE00D44D12 /* AlertMessageTests.swift in Sources */ = {isa = PBXBuildFile; fileRef = D61AA760265325BE00D44D12 /* AlertMessageTests.swift */; };
		D61AA8562654295A00D44D12 /* MessagingImplementationTests.swift in Sources */ = {isa = PBXBuildFile; fileRef = D61AA8552654295A00D44D12 /* MessagingImplementationTests.swift */; };
		D61AA91A2656B7AC00D44D12 /* local.jpg in Resources */ = {isa = PBXBuildFile; fileRef = D61AA9192656B7AC00D44D12 /* local.jpg */; };
		D61AA9AF26575CE700D44D12 /* CampaignFullscreenMessage.swift in Sources */ = {isa = PBXBuildFile; fileRef = D61AA9AA26575CE700D44D12 /* CampaignFullscreenMessage.swift */; };
		D61AA9B026575CE700D44D12 /* CampaignFullscreenMessageDelegate.swift in Sources */ = {isa = PBXBuildFile; fileRef = D61AA9AB26575CE700D44D12 /* CampaignFullscreenMessageDelegate.swift */; };
		D61AA9B126575CE700D44D12 /* CampaignMessaging.swift in Sources */ = {isa = PBXBuildFile; fileRef = D61AA9AC26575CE700D44D12 /* CampaignMessaging.swift */; };
		D61AA9B226575CE700D44D12 /* AlertMessage.swift in Sources */ = {isa = PBXBuildFile; fileRef = D61AA9AD26575CE700D44D12 /* AlertMessage.swift */; };
		D61AA9B326575CE700D44D12 /* LocalNotificationMessage.swift in Sources */ = {isa = PBXBuildFile; fileRef = D61AA9AE26575CE700D44D12 /* LocalNotificationMessage.swift */; };
		D61AAA9A265DB4DC00D44D12 /* honk.aiff in Resources */ = {isa = PBXBuildFile; fileRef = D61AA901265622A800D44D12 /* honk.aiff */; };
		D61AAA9B265DB4DC00D44D12 /* local.jpg in Resources */ = {isa = PBXBuildFile; fileRef = D61AA902265622A800D44D12 /* local.jpg */; };
		D64731D02644D3370065A992 /* WebKit.framework in Frameworks */ = {isa = PBXBuildFile; fileRef = D6B406C3264347C3002814FC /* WebKit.framework */; };
		D65515652660685300A152CF /* TestableNetworkService.swift in Sources */ = {isa = PBXBuildFile; fileRef = D65515642660685300A152CF /* TestableNetworkService.swift */; };
		D65516582661ADD200A152CF /* rules-localNotification.zip in Resources */ = {isa = PBXBuildFile; fileRef = D65516572661ADD200A152CF /* rules-localNotification.zip */; };
		D6577DE52628DA8D008F0528 /* MockDataQueueService.swift in Sources */ = {isa = PBXBuildFile; fileRef = D6577DE42628DA8D008F0528 /* MockDataQueueService.swift */; };
		D6577DE62628DA8D008F0528 /* MockDataQueueService.swift in Sources */ = {isa = PBXBuildFile; fileRef = D6577DE42628DA8D008F0528 /* MockDataQueueService.swift */; };
		D6577DEE2628DAC7008F0528 /* MockDataQueuing.swift in Sources */ = {isa = PBXBuildFile; fileRef = D6577DED2628DAC7008F0528 /* MockDataQueuing.swift */; };
		D6577DEF2628DAC7008F0528 /* MockDataQueuing.swift in Sources */ = {isa = PBXBuildFile; fileRef = D6577DED2628DAC7008F0528 /* MockDataQueuing.swift */; };
		D6577DFA2628F48A008F0528 /* URL+Campaign.swift in Sources */ = {isa = PBXBuildFile; fileRef = D6577DF92628F48A008F0528 /* URL+Campaign.swift */; };
		D6577E1A262DFFA9008F0528 /* HitQueuing+Campaign.swift in Sources */ = {isa = PBXBuildFile; fileRef = D6577E19262DFFA9008F0528 /* HitQueuing+Campaign.swift */; };
		D6577E2E262F44EC008F0528 /* CampaignHitProcessorTests.swift in Sources */ = {isa = PBXBuildFile; fileRef = D6577E2D262F44EB008F0528 /* CampaignHitProcessorTests.swift */; };
		D6577E33262F6E12008F0528 /* MockNetworking.swift in Sources */ = {isa = PBXBuildFile; fileRef = D6577E32262F6E12008F0528 /* MockNetworking.swift */; };
		D6577E34262F6E12008F0528 /* MockNetworking.swift in Sources */ = {isa = PBXBuildFile; fileRef = D6577E32262F6E12008F0528 /* MockNetworking.swift */; };
		D6B2F0102634B3F000747CFE /* MockExtension.swift in Sources */ = {isa = PBXBuildFile; fileRef = D6B2F00F2634B3F000747CFE /* MockExtension.swift */; };
		D6B2F0112634B3F000747CFE /* MockExtension.swift in Sources */ = {isa = PBXBuildFile; fileRef = D6B2F00F2634B3F000747CFE /* MockExtension.swift */; };
		D6B2F0162634B46200747CFE /* TestHelper.swift in Sources */ = {isa = PBXBuildFile; fileRef = D6B2F0152634B46200747CFE /* TestHelper.swift */; };
		D6B2F0172634B46200747CFE /* TestHelper.swift in Sources */ = {isa = PBXBuildFile; fileRef = D6B2F0152634B46200747CFE /* TestHelper.swift */; };
		D6B405C3263C58F7002814FC /* TestMessage.swift in Sources */ = {isa = PBXBuildFile; fileRef = D6B405C2263C58F7002814FC /* TestMessage.swift */; };
		D6B405C9263C6057002814FC /* MockUrlService.swift in Sources */ = {isa = PBXBuildFile; fileRef = D6B405C8263C6057002814FC /* MockUrlService.swift */; };
		D6B405CA263C6057002814FC /* MockUrlService.swift in Sources */ = {isa = PBXBuildFile; fileRef = D6B405C8263C6057002814FC /* MockUrlService.swift */; };
		D6B405CF263C605A002814FC /* TestMessage.swift in Sources */ = {isa = PBXBuildFile; fileRef = D6B405C2263C58F7002814FC /* TestMessage.swift */; };
		D6B40604263C99EE002814FC /* AppDelegate.swift in Sources */ = {isa = PBXBuildFile; fileRef = D6B40603263C99EE002814FC /* AppDelegate.swift */; };
		D6B40606263C99EE002814FC /* SceneDelegate.swift in Sources */ = {isa = PBXBuildFile; fileRef = D6B40605263C99EE002814FC /* SceneDelegate.swift */; };
		D6B40608263C99EE002814FC /* ContentView.swift in Sources */ = {isa = PBXBuildFile; fileRef = D6B40607263C99EE002814FC /* ContentView.swift */; };
		D6B4060A263C99EF002814FC /* Assets.xcassets in Resources */ = {isa = PBXBuildFile; fileRef = D6B40609263C99EF002814FC /* Assets.xcassets */; };
		D6B4060D263C99EF002814FC /* Preview Assets.xcassets in Resources */ = {isa = PBXBuildFile; fileRef = D6B4060C263C99EF002814FC /* Preview Assets.xcassets */; };
		D6B40610263C99F0002814FC /* LaunchScreen.storyboard in Resources */ = {isa = PBXBuildFile; fileRef = D6B4060E263C99EF002814FC /* LaunchScreen.storyboard */; };
		D6B407102643921E002814FC /* AEPCampaign.framework in Frameworks */ = {isa = PBXBuildFile; fileRef = 3D10A5F5262581650049BDA1 /* AEPCampaign.framework */; };
		D6D9B2582645F34600BAF249 /* CampaignFullscreenMessageTests.swift in Sources */ = {isa = PBXBuildFile; fileRef = D6D9B24C2645F2D400BAF249 /* CampaignFullscreenMessageTests.swift */; };
		D6E29BA4264DE12F001FEAF6 /* rules.json in Resources */ = {isa = PBXBuildFile; fileRef = D6E29BA2264DE12F001FEAF6 /* rules.json */; };
		D6E29BA5264DE12F001FEAF6 /* rules.json in Resources */ = {isa = PBXBuildFile; fileRef = D6E29BA2264DE12F001FEAF6 /* rules.json */; };
		D6E29BA6264DE12F001FEAF6 /* rules.zip in Resources */ = {isa = PBXBuildFile; fileRef = D6E29BA3264DE12F001FEAF6 /* rules.zip */; };
		D6E29BA7264DE12F001FEAF6 /* rules.zip in Resources */ = {isa = PBXBuildFile; fileRef = D6E29BA3264DE12F001FEAF6 /* rules.zip */; };
		D6E314D0264B3EA3007A22BA /* MockFullscreenMessage.swift in Sources */ = {isa = PBXBuildFile; fileRef = D6E314CF264B3EA3007A22BA /* MockFullscreenMessage.swift */; };
		D6E314D1264B3EA3007A22BA /* MockFullscreenMessage.swift in Sources */ = {isa = PBXBuildFile; fileRef = D6E314CF264B3EA3007A22BA /* MockFullscreenMessage.swift */; };
		D6E314DC264B5026007A22BA /* MockUIService.swift in Sources */ = {isa = PBXBuildFile; fileRef = D6E314C8264B0FC4007A22BA /* MockUIService.swift */; };
		D6E314E2264B5026007A22BA /* MockUIService.swift in Sources */ = {isa = PBXBuildFile; fileRef = D6E314C8264B0FC4007A22BA /* MockUIService.swift */; };
		D6E31544264C9478007A22BA /* CampaignFullscreenMessageDelegateTests.swift in Sources */ = {isa = PBXBuildFile; fileRef = D6E31543264C9478007A22BA /* CampaignFullscreenMessageDelegateTests.swift */; };
		D6E823B9262616E90092C7DE /* CampaignState.swift in Sources */ = {isa = PBXBuildFile; fileRef = D6E823B8262616E90092C7DE /* CampaignState.swift */; };
		D6E823BB262616F90092C7DE /* CampaignStateTests.swift in Sources */ = {isa = PBXBuildFile; fileRef = D6E823BA262616F80092C7DE /* CampaignStateTests.swift */; };
		D6E823DD262761130092C7DE /* CampaignHitProcessor.swift in Sources */ = {isa = PBXBuildFile; fileRef = D6E823DC262761130092C7DE /* CampaignHitProcessor.swift */; };
		D6E823E22627617F0092C7DE /* CampaignHit.swift in Sources */ = {isa = PBXBuildFile; fileRef = D6E823E12627617F0092C7DE /* CampaignHit.swift */; };
		D6E824282628A6710092C7DE /* CampaignHitQueuingTests.swift in Sources */ = {isa = PBXBuildFile; fileRef = D6E824272628A6700092C7DE /* CampaignHitQueuingTests.swift */; };
		D6E8243B2628A9830092C7DE /* MockHitProcessor.swift in Sources */ = {isa = PBXBuildFile; fileRef = D6E8243A2628A9830092C7DE /* MockHitProcessor.swift */; };
		D6E8243C2628A9830092C7DE /* MockHitProcessor.swift in Sources */ = {isa = PBXBuildFile; fileRef = D6E8243A2628A9830092C7DE /* MockHitProcessor.swift */; };
		D6E948B5264464D50012962A /* AEPCampaign.framework in Embed Frameworks */ = {isa = PBXBuildFile; fileRef = 3D10A5F5262581650049BDA1 /* AEPCampaign.framework */; settings = {ATTRIBUTES = (CodeSignOnCopy, RemoveHeadersOnCopy, ); }; };
		D6E978802639D197003F3372 /* AppDelegate.swift in Sources */ = {isa = PBXBuildFile; fileRef = D6E9787F2639D197003F3372 /* AppDelegate.swift */; };
		D6E978822639D197003F3372 /* SceneDelegate.swift in Sources */ = {isa = PBXBuildFile; fileRef = D6E978812639D197003F3372 /* SceneDelegate.swift */; };
		D6E978842639D197003F3372 /* CampaignView.swift in Sources */ = {isa = PBXBuildFile; fileRef = D6E978832639D197003F3372 /* CampaignView.swift */; };
		D6E978892639D199003F3372 /* Preview Assets.xcassets in Resources */ = {isa = PBXBuildFile; fileRef = D6E978882639D199003F3372 /* Preview Assets.xcassets */; };
		D6E9788C2639D199003F3372 /* LaunchScreen.storyboard in Resources */ = {isa = PBXBuildFile; fileRef = D6E9788A2639D199003F3372 /* LaunchScreen.storyboard */; };
		D6E979022639DFE6003F3372 /* Assets.xcassets in Resources */ = {isa = PBXBuildFile; fileRef = D6E979012639DFE6003F3372 /* Assets.xcassets */; };
		D6E97925263B34FE003F3372 /* LocalNotificationMessageTests.swift in Sources */ = {isa = PBXBuildFile; fileRef = D6E97924263B34FE003F3372 /* LocalNotificationMessageTests.swift */; };
		D6E9792F263B4775003F3372 /* Event+Campaign.swift in Sources */ = {isa = PBXBuildFile; fileRef = D6E9792E263B4775003F3372 /* Event+Campaign.swift */; };
		D6F9E16726601D7D00AB65BB /* CampaignFunctionalTests.swift in Sources */ = {isa = PBXBuildFile; fileRef = D6F9E16626601D7D00AB65BB /* CampaignFunctionalTests.swift */; };
		D6F9E16D26601F4800AB65BB /* TestableExtensionRuntime.swift in Sources */ = {isa = PBXBuildFile; fileRef = 3D465692262F4C9800BFC421 /* TestableExtensionRuntime.swift */; };
/* End PBXBuildFile section */

/* Begin PBXContainerItemProxy section */
		3D10A62A2625826D0049BDA1 /* PBXContainerItemProxy */ = {
			isa = PBXContainerItemProxy;
			containerPortal = 3D10A5EC262581650049BDA1 /* Project object */;
			proxyType = 1;
			remoteGlobalIDString = 3D10A5F4262581650049BDA1;
			remoteInfo = AEPCampaign;
		};
		3D10A640262582A60049BDA1 /* PBXContainerItemProxy */ = {
			isa = PBXContainerItemProxy;
			containerPortal = 3D10A5EC262581650049BDA1 /* Project object */;
			proxyType = 1;
			remoteGlobalIDString = 3D10A5F4262581650049BDA1;
			remoteInfo = AEPCampaign;
		};
		D655165E2661ADE100A152CF /* PBXContainerItemProxy */ = {
			isa = PBXContainerItemProxy;
			containerPortal = 3D10A5EC262581650049BDA1 /* Project object */;
			proxyType = 1;
			remoteGlobalIDString = D6B40600263C99EE002814FC;
			remoteInfo = UnitTestApp;
		};
		D6B4061A263C9A2E002814FC /* PBXContainerItemProxy */ = {
			isa = PBXContainerItemProxy;
			containerPortal = 3D10A5EC262581650049BDA1 /* Project object */;
			proxyType = 1;
			remoteGlobalIDString = D6B40600263C99EE002814FC;
			remoteInfo = UnitTestApp;
		};
		D6B407CB26446301002814FC /* PBXContainerItemProxy */ = {
			isa = PBXContainerItemProxy;
			containerPortal = 3D10A5EC262581650049BDA1 /* Project object */;
			proxyType = 1;
			remoteGlobalIDString = 3D10A5F4262581650049BDA1;
			remoteInfo = AEPCampaign;
		};
		D6E978A42639D1E2003F3372 /* PBXContainerItemProxy */ = {
			isa = PBXContainerItemProxy;
			containerPortal = 3D10A5EC262581650049BDA1 /* Project object */;
			proxyType = 1;
			remoteGlobalIDString = 3D10A5F4262581650049BDA1;
			remoteInfo = AEPCampaign;
		};
/* End PBXContainerItemProxy section */

/* Begin PBXCopyFilesBuildPhase section */
		D6B407122643921E002814FC /* Embed Frameworks */ = {
			isa = PBXCopyFilesBuildPhase;
			buildActionMask = 2147483647;
			dstPath = "";
			dstSubfolderSpec = 10;
			files = (
				D6E948B5264464D50012962A /* AEPCampaign.framework in Embed Frameworks */,
			);
			name = "Embed Frameworks";
			runOnlyForDeploymentPostprocessing = 0;
		};
/* End PBXCopyFilesBuildPhase section */

/* Begin PBXFileReference section */
		05B40EF00798B3836E7B44D1 /* Pods-AEPCampaignFunctionalTests.debug.xcconfig */ = {isa = PBXFileReference; includeInIndex = 1; lastKnownFileType = text.xcconfig; name = "Pods-AEPCampaignFunctionalTests.debug.xcconfig"; path = "Target Support Files/Pods-AEPCampaignFunctionalTests/Pods-AEPCampaignFunctionalTests.debug.xcconfig"; sourceTree = "<group>"; };
		1251D5FC9C1065D825B50D70 /* Pods_CampaignTester.framework */ = {isa = PBXFileReference; explicitFileType = wrapper.framework; includeInIndex = 0; path = Pods_CampaignTester.framework; sourceTree = BUILT_PRODUCTS_DIR; };
		31643FD77510C5D7BDF32F5D /* Pods-AEPCampaignUnitTests.debug.xcconfig */ = {isa = PBXFileReference; includeInIndex = 1; lastKnownFileType = text.xcconfig; name = "Pods-AEPCampaignUnitTests.debug.xcconfig"; path = "Target Support Files/Pods-AEPCampaignUnitTests/Pods-AEPCampaignUnitTests.debug.xcconfig"; sourceTree = "<group>"; };
		3D10A5F5262581650049BDA1 /* AEPCampaign.framework */ = {isa = PBXFileReference; explicitFileType = wrapper.framework; includeInIndex = 0; path = AEPCampaign.framework; sourceTree = BUILT_PRODUCTS_DIR; };
		3D10A5F8262581650049BDA1 /* AEPCampaign.h */ = {isa = PBXFileReference; lastKnownFileType = sourcecode.c.h; path = AEPCampaign.h; sourceTree = "<group>"; };
		3D10A5F9262581650049BDA1 /* Info.plist */ = {isa = PBXFileReference; lastKnownFileType = text.plist.xml; path = Info.plist; sourceTree = "<group>"; };
		3D10A6242625826D0049BDA1 /* AEPCampaignFunctionalTests.xctest */ = {isa = PBXFileReference; explicitFileType = wrapper.cfbundle; includeInIndex = 0; path = AEPCampaignFunctionalTests.xctest; sourceTree = BUILT_PRODUCTS_DIR; };
		3D10A6282625826D0049BDA1 /* Info.plist */ = {isa = PBXFileReference; lastKnownFileType = text.plist.xml; path = Info.plist; sourceTree = "<group>"; };
		3D10A63A262582A60049BDA1 /* AEPCampaignUnitTests.xctest */ = {isa = PBXFileReference; explicitFileType = wrapper.cfbundle; includeInIndex = 0; path = AEPCampaignUnitTests.xctest; sourceTree = BUILT_PRODUCTS_DIR; };
		3D10A652262583C70049BDA1 /* Campaign.swift */ = {isa = PBXFileReference; lastKnownFileType = sourcecode.swift; name = Campaign.swift; path = AEPCampaign/Sources/Campaign.swift; sourceTree = SOURCE_ROOT; };
		3D10A6572625841C0049BDA1 /* CampaignConstants.swift */ = {isa = PBXFileReference; lastKnownFileType = sourcecode.swift; path = CampaignConstants.swift; sourceTree = "<group>"; };
		3D10A65C2625847B0049BDA1 /* Campaign+PublicAPI.swift */ = {isa = PBXFileReference; lastKnownFileType = sourcecode.swift; path = "Campaign+PublicAPI.swift"; sourceTree = "<group>"; };
		3D1157A7265713B700B55AF6 /* MockFileManager.swift */ = {isa = PBXFileReference; lastKnownFileType = sourcecode.swift; path = MockFileManager.swift; sourceTree = "<group>"; };
		3D46568A262A1DBE00BFC421 /* MessageInteractionTracker.swift */ = {isa = PBXFileReference; lastKnownFileType = sourcecode.swift; path = MessageInteractionTracker.swift; sourceTree = "<group>"; };
		3D465692262F4C9800BFC421 /* TestableExtensionRuntime.swift */ = {isa = PBXFileReference; fileEncoding = 4; lastKnownFileType = sourcecode.swift; path = TestableExtensionRuntime.swift; sourceTree = "<group>"; };
		3D4656A8262F510D00BFC421 /* CampaignTests.swift */ = {isa = PBXFileReference; lastKnownFileType = sourcecode.swift; path = CampaignTests.swift; sourceTree = "<group>"; };
		3D4657352637521700BFC421 /* CampaignRulesDownloader.swift */ = {isa = PBXFileReference; fileEncoding = 4; lastKnownFileType = sourcecode.swift; path = CampaignRulesDownloader.swift; sourceTree = "<group>"; };
		3D46573D2637739D00BFC421 /* CampaignCachedRules.swift */ = {isa = PBXFileReference; fileEncoding = 4; lastKnownFileType = sourcecode.swift; path = CampaignCachedRules.swift; sourceTree = "<group>"; };
		3D46573E2637739D00BFC421 /* CampaignCacheable.swift */ = {isa = PBXFileReference; fileEncoding = 4; lastKnownFileType = sourcecode.swift; path = CampaignCacheable.swift; sourceTree = "<group>"; };
		3D4657A1263CB19600BFC421 /* CampaignRulesDownloaderTests.swift */ = {isa = PBXFileReference; lastKnownFileType = sourcecode.swift; path = CampaignRulesDownloaderTests.swift; sourceTree = "<group>"; };
		3D4657D326449FA900BFC421 /* CampaignMessageAssetsCache.swift */ = {isa = PBXFileReference; lastKnownFileType = sourcecode.swift; path = CampaignMessageAssetsCache.swift; sourceTree = "<group>"; };
		3D46582B264B005600BFC421 /* MockDiskCache.swift */ = {isa = PBXFileReference; lastKnownFileType = sourcecode.swift; path = MockDiskCache.swift; sourceTree = "<group>"; };
		3D465837264B0B3B00BFC421 /* MockRulesEngine.swift */ = {isa = PBXFileReference; lastKnownFileType = sourcecode.swift; path = MockRulesEngine.swift; sourceTree = "<group>"; };
		3D46589B264DF98900BFC421 /* FileManager+Campaign.swift */ = {isa = PBXFileReference; lastKnownFileType = sourcecode.swift; path = "FileManager+Campaign.swift"; sourceTree = "<group>"; };
		3D4658B02652F58900BFC421 /* CampaignRulesCache.swift */ = {isa = PBXFileReference; lastKnownFileType = sourcecode.swift; name = CampaignRulesCache.swift; path = AEPCampaign/Sources/Rules/CampaignRulesCache.swift; sourceTree = SOURCE_ROOT; };
		3D4658C32653207200BFC421 /* CampaignRulesCacheUnitTests.swift */ = {isa = PBXFileReference; lastKnownFileType = sourcecode.swift; path = CampaignRulesCacheUnitTests.swift; sourceTree = "<group>"; };
		3D6B0A772660DC69006E87B5 /* IAMTypes.swift */ = {isa = PBXFileReference; lastKnownFileType = sourcecode.swift; path = IAMTypes.swift; sourceTree = "<group>"; };
		49D5A880C9F8D6B568A785DB /* Pods-AEPCampaign.debug.xcconfig */ = {isa = PBXFileReference; includeInIndex = 1; lastKnownFileType = text.xcconfig; name = "Pods-AEPCampaign.debug.xcconfig"; path = "Target Support Files/Pods-AEPCampaign/Pods-AEPCampaign.debug.xcconfig"; sourceTree = "<group>"; };
		7073240FD808F9022920CEAD /* Pods-AEPCampaignFunctionalTests.release.xcconfig */ = {isa = PBXFileReference; includeInIndex = 1; lastKnownFileType = text.xcconfig; name = "Pods-AEPCampaignFunctionalTests.release.xcconfig"; path = "Target Support Files/Pods-AEPCampaignFunctionalTests/Pods-AEPCampaignFunctionalTests.release.xcconfig"; sourceTree = "<group>"; };
		8E72F206057CED1FFEF88943 /* Pods_AEPCampaignUnitTests.framework */ = {isa = PBXFileReference; explicitFileType = wrapper.framework; includeInIndex = 0; path = Pods_AEPCampaignUnitTests.framework; sourceTree = BUILT_PRODUCTS_DIR; };
		8E9C9AB9B5921235F032E037 /* Pods-CampaignTester.debug.xcconfig */ = {isa = PBXFileReference; includeInIndex = 1; lastKnownFileType = text.xcconfig; name = "Pods-CampaignTester.debug.xcconfig"; path = "Target Support Files/Pods-CampaignTester/Pods-CampaignTester.debug.xcconfig"; sourceTree = "<group>"; };
		989E638A2E9D1A6AED829228 /* Pods-CampaignTester.release.xcconfig */ = {isa = PBXFileReference; includeInIndex = 1; lastKnownFileType = text.xcconfig; name = "Pods-CampaignTester.release.xcconfig"; path = "Target Support Files/Pods-CampaignTester/Pods-CampaignTester.release.xcconfig"; sourceTree = "<group>"; };
		B7EAD77DBDEB00F024603312 /* Pods-AEPCampaign.release.xcconfig */ = {isa = PBXFileReference; includeInIndex = 1; lastKnownFileType = text.xcconfig; name = "Pods-AEPCampaign.release.xcconfig"; path = "Target Support Files/Pods-AEPCampaign/Pods-AEPCampaign.release.xcconfig"; sourceTree = "<group>"; };
		D61AA760265325BE00D44D12 /* AlertMessageTests.swift */ = {isa = PBXFileReference; lastKnownFileType = sourcecode.swift; path = AlertMessageTests.swift; sourceTree = "<group>"; };
		D61AA8552654295A00D44D12 /* MessagingImplementationTests.swift */ = {isa = PBXFileReference; lastKnownFileType = sourcecode.swift; path = MessagingImplementationTests.swift; sourceTree = "<group>"; };
		D61AA901265622A800D44D12 /* honk.aiff */ = {isa = PBXFileReference; lastKnownFileType = audio.aiff; path = honk.aiff; sourceTree = "<group>"; };
		D61AA902265622A800D44D12 /* local.jpg */ = {isa = PBXFileReference; lastKnownFileType = image.jpeg; path = local.jpg; sourceTree = "<group>"; };
		D61AA9192656B7AC00D44D12 /* local.jpg */ = {isa = PBXFileReference; lastKnownFileType = image.jpeg; path = local.jpg; sourceTree = "<group>"; };
		D61AA9AA26575CE700D44D12 /* CampaignFullscreenMessage.swift */ = {isa = PBXFileReference; fileEncoding = 4; lastKnownFileType = sourcecode.swift; path = CampaignFullscreenMessage.swift; sourceTree = "<group>"; };
		D61AA9AB26575CE700D44D12 /* CampaignFullscreenMessageDelegate.swift */ = {isa = PBXFileReference; fileEncoding = 4; lastKnownFileType = sourcecode.swift; path = CampaignFullscreenMessageDelegate.swift; sourceTree = "<group>"; };
		D61AA9AC26575CE700D44D12 /* CampaignMessaging.swift */ = {isa = PBXFileReference; fileEncoding = 4; lastKnownFileType = sourcecode.swift; path = CampaignMessaging.swift; sourceTree = "<group>"; };
		D61AA9AD26575CE700D44D12 /* AlertMessage.swift */ = {isa = PBXFileReference; fileEncoding = 4; lastKnownFileType = sourcecode.swift; path = AlertMessage.swift; sourceTree = "<group>"; };
		D61AA9AE26575CE700D44D12 /* LocalNotificationMessage.swift */ = {isa = PBXFileReference; fileEncoding = 4; lastKnownFileType = sourcecode.swift; path = LocalNotificationMessage.swift; sourceTree = "<group>"; };
		D65515642660685300A152CF /* TestableNetworkService.swift */ = {isa = PBXFileReference; lastKnownFileType = sourcecode.swift; path = TestableNetworkService.swift; sourceTree = "<group>"; };
		D65516572661ADD200A152CF /* rules-localNotification.zip */ = {isa = PBXFileReference; lastKnownFileType = archive.zip; path = "rules-localNotification.zip"; sourceTree = "<group>"; };
		D6577DE42628DA8D008F0528 /* MockDataQueueService.swift */ = {isa = PBXFileReference; lastKnownFileType = sourcecode.swift; path = MockDataQueueService.swift; sourceTree = "<group>"; };
		D6577DED2628DAC7008F0528 /* MockDataQueuing.swift */ = {isa = PBXFileReference; lastKnownFileType = sourcecode.swift; path = MockDataQueuing.swift; sourceTree = "<group>"; };
		D6577DF92628F48A008F0528 /* URL+Campaign.swift */ = {isa = PBXFileReference; lastKnownFileType = sourcecode.swift; path = "URL+Campaign.swift"; sourceTree = "<group>"; };
		D6577E19262DFFA9008F0528 /* HitQueuing+Campaign.swift */ = {isa = PBXFileReference; lastKnownFileType = sourcecode.swift; path = "HitQueuing+Campaign.swift"; sourceTree = "<group>"; };
		D6577E2D262F44EB008F0528 /* CampaignHitProcessorTests.swift */ = {isa = PBXFileReference; lastKnownFileType = sourcecode.swift; path = CampaignHitProcessorTests.swift; sourceTree = "<group>"; };
		D6577E32262F6E12008F0528 /* MockNetworking.swift */ = {isa = PBXFileReference; lastKnownFileType = sourcecode.swift; path = MockNetworking.swift; sourceTree = "<group>"; };
		D6B2F00F2634B3F000747CFE /* MockExtension.swift */ = {isa = PBXFileReference; lastKnownFileType = sourcecode.swift; path = MockExtension.swift; sourceTree = "<group>"; };
		D6B2F0152634B46200747CFE /* TestHelper.swift */ = {isa = PBXFileReference; lastKnownFileType = sourcecode.swift; path = TestHelper.swift; sourceTree = "<group>"; };
		D6B405C2263C58F7002814FC /* TestMessage.swift */ = {isa = PBXFileReference; lastKnownFileType = sourcecode.swift; path = TestMessage.swift; sourceTree = "<group>"; };
		D6B405C8263C6057002814FC /* MockUrlService.swift */ = {isa = PBXFileReference; lastKnownFileType = sourcecode.swift; path = MockUrlService.swift; sourceTree = "<group>"; };
		D6B40601263C99EE002814FC /* UnitTestApp.app */ = {isa = PBXFileReference; explicitFileType = wrapper.application; includeInIndex = 0; path = UnitTestApp.app; sourceTree = BUILT_PRODUCTS_DIR; };
		D6B40603263C99EE002814FC /* AppDelegate.swift */ = {isa = PBXFileReference; lastKnownFileType = sourcecode.swift; path = AppDelegate.swift; sourceTree = "<group>"; };
		D6B40605263C99EE002814FC /* SceneDelegate.swift */ = {isa = PBXFileReference; lastKnownFileType = sourcecode.swift; path = SceneDelegate.swift; sourceTree = "<group>"; };
		D6B40607263C99EE002814FC /* ContentView.swift */ = {isa = PBXFileReference; lastKnownFileType = sourcecode.swift; path = ContentView.swift; sourceTree = "<group>"; };
		D6B40609263C99EF002814FC /* Assets.xcassets */ = {isa = PBXFileReference; lastKnownFileType = folder.assetcatalog; path = Assets.xcassets; sourceTree = "<group>"; };
		D6B4060C263C99EF002814FC /* Preview Assets.xcassets */ = {isa = PBXFileReference; lastKnownFileType = folder.assetcatalog; path = "Preview Assets.xcassets"; sourceTree = "<group>"; };
		D6B4060F263C99EF002814FC /* Base */ = {isa = PBXFileReference; lastKnownFileType = file.storyboard; name = Base; path = Base.lproj/LaunchScreen.storyboard; sourceTree = "<group>"; };
		D6B40611263C99F0002814FC /* Info.plist */ = {isa = PBXFileReference; lastKnownFileType = text.plist.xml; path = Info.plist; sourceTree = "<group>"; };
		D6B406C3264347C3002814FC /* WebKit.framework */ = {isa = PBXFileReference; lastKnownFileType = wrapper.framework; name = WebKit.framework; path = System/Library/Frameworks/WebKit.framework; sourceTree = SDKROOT; };
		D6B406D52643638D002814FC /* CampaignTester.entitlements */ = {isa = PBXFileReference; lastKnownFileType = text.plist.entitlements; path = CampaignTester.entitlements; sourceTree = "<group>"; };
		D6D9B24C2645F2D400BAF249 /* CampaignFullscreenMessageTests.swift */ = {isa = PBXFileReference; lastKnownFileType = sourcecode.swift; path = CampaignFullscreenMessageTests.swift; sourceTree = "<group>"; };
		D6E29BA2264DE12F001FEAF6 /* rules.json */ = {isa = PBXFileReference; fileEncoding = 4; lastKnownFileType = text.json; path = rules.json; sourceTree = "<group>"; };
		D6E29BA3264DE12F001FEAF6 /* rules.zip */ = {isa = PBXFileReference; lastKnownFileType = archive.zip; path = rules.zip; sourceTree = "<group>"; };
		D6E314B5264B0BA5007A22BA /* UIKit.framework */ = {isa = PBXFileReference; lastKnownFileType = wrapper.framework; name = UIKit.framework; path = System/Library/Frameworks/UIKit.framework; sourceTree = SDKROOT; };
		D6E314BC264B0C2D007A22BA /* AEPServices.framework */ = {isa = PBXFileReference; explicitFileType = wrapper.framework; path = AEPServices.framework; sourceTree = BUILT_PRODUCTS_DIR; };
		D6E314C8264B0FC4007A22BA /* MockUIService.swift */ = {isa = PBXFileReference; lastKnownFileType = sourcecode.swift; path = MockUIService.swift; sourceTree = "<group>"; };
		D6E314CF264B3EA3007A22BA /* MockFullscreenMessage.swift */ = {isa = PBXFileReference; lastKnownFileType = sourcecode.swift; path = MockFullscreenMessage.swift; sourceTree = "<group>"; };
		D6E31543264C9478007A22BA /* CampaignFullscreenMessageDelegateTests.swift */ = {isa = PBXFileReference; lastKnownFileType = sourcecode.swift; path = CampaignFullscreenMessageDelegateTests.swift; sourceTree = "<group>"; };
		D6E823B8262616E90092C7DE /* CampaignState.swift */ = {isa = PBXFileReference; fileEncoding = 4; lastKnownFileType = sourcecode.swift; path = CampaignState.swift; sourceTree = "<group>"; };
		D6E823BA262616F80092C7DE /* CampaignStateTests.swift */ = {isa = PBXFileReference; fileEncoding = 4; lastKnownFileType = sourcecode.swift; path = CampaignStateTests.swift; sourceTree = "<group>"; };
		D6E823DC262761130092C7DE /* CampaignHitProcessor.swift */ = {isa = PBXFileReference; lastKnownFileType = sourcecode.swift; path = CampaignHitProcessor.swift; sourceTree = "<group>"; };
		D6E823E12627617F0092C7DE /* CampaignHit.swift */ = {isa = PBXFileReference; lastKnownFileType = sourcecode.swift; path = CampaignHit.swift; sourceTree = "<group>"; };
		D6E824272628A6700092C7DE /* CampaignHitQueuingTests.swift */ = {isa = PBXFileReference; lastKnownFileType = sourcecode.swift; path = CampaignHitQueuingTests.swift; sourceTree = "<group>"; };
		D6E8243A2628A9830092C7DE /* MockHitProcessor.swift */ = {isa = PBXFileReference; lastKnownFileType = sourcecode.swift; path = MockHitProcessor.swift; sourceTree = "<group>"; };
		D6E9787D2639D197003F3372 /* CampaignTester.app */ = {isa = PBXFileReference; explicitFileType = wrapper.application; includeInIndex = 0; path = CampaignTester.app; sourceTree = BUILT_PRODUCTS_DIR; };
		D6E9787F2639D197003F3372 /* AppDelegate.swift */ = {isa = PBXFileReference; lastKnownFileType = sourcecode.swift; path = AppDelegate.swift; sourceTree = "<group>"; };
		D6E978812639D197003F3372 /* SceneDelegate.swift */ = {isa = PBXFileReference; lastKnownFileType = sourcecode.swift; path = SceneDelegate.swift; sourceTree = "<group>"; };
		D6E978832639D197003F3372 /* CampaignView.swift */ = {isa = PBXFileReference; lastKnownFileType = sourcecode.swift; path = CampaignView.swift; sourceTree = "<group>"; };
		D6E978882639D199003F3372 /* Preview Assets.xcassets */ = {isa = PBXFileReference; lastKnownFileType = folder.assetcatalog; path = "Preview Assets.xcassets"; sourceTree = "<group>"; };
		D6E9788B2639D199003F3372 /* Base */ = {isa = PBXFileReference; lastKnownFileType = file.storyboard; name = Base; path = Base.lproj/LaunchScreen.storyboard; sourceTree = "<group>"; };
		D6E9788D2639D199003F3372 /* Info.plist */ = {isa = PBXFileReference; lastKnownFileType = text.plist.xml; path = Info.plist; sourceTree = "<group>"; };
		D6E978A62639D1F2003F3372 /* UserNotificationsUI.framework */ = {isa = PBXFileReference; lastKnownFileType = wrapper.framework; name = UserNotificationsUI.framework; path = System/Library/Frameworks/UserNotificationsUI.framework; sourceTree = SDKROOT; };
		D6E978A72639D1F2003F3372 /* NotificationCenter.framework */ = {isa = PBXFileReference; lastKnownFileType = wrapper.framework; name = NotificationCenter.framework; path = System/Library/Frameworks/NotificationCenter.framework; sourceTree = SDKROOT; };
		D6E978A82639D1F2003F3372 /* UserNotifications.framework */ = {isa = PBXFileReference; lastKnownFileType = wrapper.framework; name = UserNotifications.framework; path = System/Library/Frameworks/UserNotifications.framework; sourceTree = SDKROOT; };
		D6E979012639DFE6003F3372 /* Assets.xcassets */ = {isa = PBXFileReference; lastKnownFileType = folder.assetcatalog; path = Assets.xcassets; sourceTree = "<group>"; };
		D6E97924263B34FE003F3372 /* LocalNotificationMessageTests.swift */ = {isa = PBXFileReference; lastKnownFileType = sourcecode.swift; path = LocalNotificationMessageTests.swift; sourceTree = "<group>"; };
		D6E9792E263B4775003F3372 /* Event+Campaign.swift */ = {isa = PBXFileReference; lastKnownFileType = sourcecode.swift; path = "Event+Campaign.swift"; sourceTree = "<group>"; };
<<<<<<< HEAD
		D6F9E16626601D7D00AB65BB /* CampaignFunctionalTests.swift */ = {isa = PBXFileReference; lastKnownFileType = sourcecode.swift; path = CampaignFunctionalTests.swift; sourceTree = "<group>"; };
		E387BDC636BB38E8C209600D /* Pods-CampaignTester.debug.xcconfig */ = {isa = PBXFileReference; includeInIndex = 1; lastKnownFileType = text.xcconfig; name = "Pods-CampaignTester.debug.xcconfig"; path = "Target Support Files/Pods-CampaignTester/Pods-CampaignTester.debug.xcconfig"; sourceTree = "<group>"; };
=======
		D8F3B261B256F14A0A4DFFE5 /* Pods-AEPCampaignUnitTests.release.xcconfig */ = {isa = PBXFileReference; includeInIndex = 1; lastKnownFileType = text.xcconfig; name = "Pods-AEPCampaignUnitTests.release.xcconfig"; path = "Target Support Files/Pods-AEPCampaignUnitTests/Pods-AEPCampaignUnitTests.release.xcconfig"; sourceTree = "<group>"; };
		EF5BBA1E8789EA9F05117D67 /* Pods_AEPCampaignFunctionalTests.framework */ = {isa = PBXFileReference; explicitFileType = wrapper.framework; includeInIndex = 0; path = Pods_AEPCampaignFunctionalTests.framework; sourceTree = BUILT_PRODUCTS_DIR; };
		F514D00C3947D4DECB9E3F5E /* Pods_AEPCampaign.framework */ = {isa = PBXFileReference; explicitFileType = wrapper.framework; includeInIndex = 0; path = Pods_AEPCampaign.framework; sourceTree = BUILT_PRODUCTS_DIR; };
>>>>>>> cb26815f
/* End PBXFileReference section */

/* Begin PBXFrameworksBuildPhase section */
		3D10A5F2262581650049BDA1 /* Frameworks */ = {
			isa = PBXFrameworksBuildPhase;
			buildActionMask = 2147483647;
			files = (
				849ED9E820A98C02D412CD64 /* Pods_AEPCampaign.framework in Frameworks */,
			);
			runOnlyForDeploymentPostprocessing = 0;
		};
		3D10A6212625826D0049BDA1 /* Frameworks */ = {
			isa = PBXFrameworksBuildPhase;
			buildActionMask = 2147483647;
			files = (
				3D10A6292625826D0049BDA1 /* AEPCampaign.framework in Frameworks */,
				CBFD344D184B995BF6B452AF /* Pods_AEPCampaignFunctionalTests.framework in Frameworks */,
			);
			runOnlyForDeploymentPostprocessing = 0;
		};
		3D10A637262582A60049BDA1 /* Frameworks */ = {
			isa = PBXFrameworksBuildPhase;
			buildActionMask = 2147483647;
			files = (
				3D10A63F262582A60049BDA1 /* AEPCampaign.framework in Frameworks */,
				884E583A984FABB7CFDED98F /* Pods_AEPCampaignUnitTests.framework in Frameworks */,
			);
			runOnlyForDeploymentPostprocessing = 0;
		};
		D6B405FE263C99EE002814FC /* Frameworks */ = {
			isa = PBXFrameworksBuildPhase;
			buildActionMask = 2147483647;
			files = (
			);
			runOnlyForDeploymentPostprocessing = 0;
		};
		D6E9787A2639D197003F3372 /* Frameworks */ = {
			isa = PBXFrameworksBuildPhase;
			buildActionMask = 2147483647;
			files = (
				D64731D02644D3370065A992 /* WebKit.framework in Frameworks */,
				D6B407102643921E002814FC /* AEPCampaign.framework in Frameworks */,
				3D0626825E6C77A43D538846 /* Pods_CampaignTester.framework in Frameworks */,
			);
			runOnlyForDeploymentPostprocessing = 0;
		};
/* End PBXFrameworksBuildPhase section */

/* Begin PBXGroup section */
		26A2BD5124D3A357DD151235 /* Frameworks */ = {
			isa = PBXGroup;
			children = (
				D6E314BC264B0C2D007A22BA /* AEPServices.framework */,
				D6E314B5264B0BA5007A22BA /* UIKit.framework */,
				D6B406C3264347C3002814FC /* WebKit.framework */,
				D6E978A72639D1F2003F3372 /* NotificationCenter.framework */,
				D6E978A82639D1F2003F3372 /* UserNotifications.framework */,
				D6E978A62639D1F2003F3372 /* UserNotificationsUI.framework */,
				F514D00C3947D4DECB9E3F5E /* Pods_AEPCampaign.framework */,
				EF5BBA1E8789EA9F05117D67 /* Pods_AEPCampaignFunctionalTests.framework */,
				8E72F206057CED1FFEF88943 /* Pods_AEPCampaignUnitTests.framework */,
				1251D5FC9C1065D825B50D70 /* Pods_CampaignTester.framework */,
			);
			name = Frameworks;
			sourceTree = "<group>";
		};
		2AB161FD1BE5CCC7C18D7E78 /* Pods */ = {
			isa = PBXGroup;
			children = (
				49D5A880C9F8D6B568A785DB /* Pods-AEPCampaign.debug.xcconfig */,
				B7EAD77DBDEB00F024603312 /* Pods-AEPCampaign.release.xcconfig */,
				05B40EF00798B3836E7B44D1 /* Pods-AEPCampaignFunctionalTests.debug.xcconfig */,
				7073240FD808F9022920CEAD /* Pods-AEPCampaignFunctionalTests.release.xcconfig */,
				31643FD77510C5D7BDF32F5D /* Pods-AEPCampaignUnitTests.debug.xcconfig */,
				D8F3B261B256F14A0A4DFFE5 /* Pods-AEPCampaignUnitTests.release.xcconfig */,
				8E9C9AB9B5921235F032E037 /* Pods-CampaignTester.debug.xcconfig */,
				989E638A2E9D1A6AED829228 /* Pods-CampaignTester.release.xcconfig */,
			);
			path = Pods;
			sourceTree = "<group>";
		};
		3D10A5EB262581650049BDA1 = {
			isa = PBXGroup;
			children = (
				3D10A5F7262581650049BDA1 /* AEPCampaign */,
				D6E9787E2639D197003F3372 /* CampaignTester */,
				D6B40602263C99EE002814FC /* UnitTestApp */,
				3D10A5F6262581650049BDA1 /* Products */,
				2AB161FD1BE5CCC7C18D7E78 /* Pods */,
				26A2BD5124D3A357DD151235 /* Frameworks */,
			);
			sourceTree = "<group>";
		};
		3D10A5F6262581650049BDA1 /* Products */ = {
			isa = PBXGroup;
			children = (
				3D10A5F5262581650049BDA1 /* AEPCampaign.framework */,
				3D10A6242625826D0049BDA1 /* AEPCampaignFunctionalTests.xctest */,
				3D10A63A262582A60049BDA1 /* AEPCampaignUnitTests.xctest */,
				D6E9787D2639D197003F3372 /* CampaignTester.app */,
				D6B40601263C99EE002814FC /* UnitTestApp.app */,
			);
			name = Products;
			sourceTree = "<group>";
		};
		3D10A5F7262581650049BDA1 /* AEPCampaign */ = {
			isa = PBXGroup;
			children = (
				3D10A61B262581AD0049BDA1 /* Sources */,
				3D10A61C262581DA0049BDA1 /* Tests */,
			);
			path = AEPCampaign;
			sourceTree = "<group>";
		};
		3D10A61B262581AD0049BDA1 /* Sources */ = {
			isa = PBXGroup;
			children = (
				3D4657162633813800BFC421 /* rules */,
				D6B2F01E2637326800747CFE /* messages */,
				3D10A5F8262581650049BDA1 /* AEPCampaign.h */,
				3D10A5F9262581650049BDA1 /* Info.plist */,
				3D10A652262583C70049BDA1 /* Campaign.swift */,
				3D10A6572625841C0049BDA1 /* CampaignConstants.swift */,
				D6E823E12627617F0092C7DE /* CampaignHit.swift */,
				D6E823DC262761130092C7DE /* CampaignHitProcessor.swift */,
				3D10A65C2625847B0049BDA1 /* Campaign+PublicAPI.swift */,
				D6E823B8262616E90092C7DE /* CampaignState.swift */,
				D6E9792E263B4775003F3372 /* Event+Campaign.swift */,
				D6577E19262DFFA9008F0528 /* HitQueuing+Campaign.swift */,
				3D46568A262A1DBE00BFC421 /* MessageInteractionTracker.swift */,
				D6577DF92628F48A008F0528 /* URL+Campaign.swift */,
				3D46589B264DF98900BFC421 /* FileManager+Campaign.swift */,
			);
			path = Sources;
			sourceTree = "<group>";
		};
		3D10A61C262581DA0049BDA1 /* Tests */ = {
			isa = PBXGroup;
			children = (
				D6E29BA1264DE12F001FEAF6 /* TestResources */,
				D6E824392628A9640092C7DE /* TestHelpers */,
				3D10A6252625826D0049BDA1 /* AEPCampaignFunctionalTests */,
				3D10A63B262582A60049BDA1 /* AEPCampaignUnitTests */,
				3D10A6282625826D0049BDA1 /* Info.plist */,
			);
			path = Tests;
			sourceTree = "<group>";
		};
		3D10A6252625826D0049BDA1 /* AEPCampaignFunctionalTests */ = {
			isa = PBXGroup;
			children = (
				D6F9E16626601D7D00AB65BB /* CampaignFunctionalTests.swift */,
			);
			path = AEPCampaignFunctionalTests;
			sourceTree = "<group>";
		};
		3D10A63B262582A60049BDA1 /* AEPCampaignUnitTests */ = {
			isa = PBXGroup;
			children = (
				D6E823BA262616F80092C7DE /* CampaignStateTests.swift */,
				D6E824272628A6700092C7DE /* CampaignHitQueuingTests.swift */,
				D6577E2D262F44EB008F0528 /* CampaignHitProcessorTests.swift */,
				D6D9B24C2645F2D400BAF249 /* CampaignFullscreenMessageTests.swift */,
				D6E31543264C9478007A22BA /* CampaignFullscreenMessageDelegateTests.swift */,
				3D4656A8262F510D00BFC421 /* CampaignTests.swift */,
				D61AA760265325BE00D44D12 /* AlertMessageTests.swift */,
				3D4657A1263CB19600BFC421 /* CampaignRulesDownloaderTests.swift */,
				D6E97924263B34FE003F3372 /* LocalNotificationMessageTests.swift */,
				D61AA8552654295A00D44D12 /* MessagingImplementationTests.swift */,
				3D4658C32653207200BFC421 /* CampaignRulesCacheUnitTests.swift */,
			);
			path = AEPCampaignUnitTests;
			sourceTree = "<group>";
		};
		3D4657162633813800BFC421 /* rules */ = {
			isa = PBXGroup;
			children = (
				3D4657D326449FA900BFC421 /* CampaignMessageAssetsCache.swift */,
				3D46573E2637739D00BFC421 /* CampaignCacheable.swift */,
				3D46573D2637739D00BFC421 /* CampaignCachedRules.swift */,
				3D4657352637521700BFC421 /* CampaignRulesDownloader.swift */,
				3D4658B02652F58900BFC421 /* CampaignRulesCache.swift */,
			);
			path = rules;
			sourceTree = "<group>";
		};
		D6B2F01E2637326800747CFE /* messages */ = {
			isa = PBXGroup;
			children = (
				D61AA9AD26575CE700D44D12 /* AlertMessage.swift */,
				D61AA9AA26575CE700D44D12 /* CampaignFullscreenMessage.swift */,
				D61AA9AB26575CE700D44D12 /* CampaignFullscreenMessageDelegate.swift */,
				D61AA9AC26575CE700D44D12 /* CampaignMessaging.swift */,
				D61AA9AE26575CE700D44D12 /* LocalNotificationMessage.swift */,
				3D6B0A772660DC69006E87B5 /* IAMTypes.swift */,
			);
			path = messages;
			sourceTree = "<group>";
		};
		D6B40602263C99EE002814FC /* UnitTestApp */ = {
			isa = PBXGroup;
			children = (
				D65516572661ADD200A152CF /* rules-localNotification.zip */,
				D61AA9192656B7AC00D44D12 /* local.jpg */,
				D6B40603263C99EE002814FC /* AppDelegate.swift */,
				D6B40605263C99EE002814FC /* SceneDelegate.swift */,
				D6B40607263C99EE002814FC /* ContentView.swift */,
				D6B40609263C99EF002814FC /* Assets.xcassets */,
				D6B4060E263C99EF002814FC /* LaunchScreen.storyboard */,
				D6B40611263C99F0002814FC /* Info.plist */,
				D6B4060B263C99EF002814FC /* Preview Content */,
			);
			path = UnitTestApp;
			sourceTree = "<group>";
		};
		D6B4060B263C99EF002814FC /* Preview Content */ = {
			isa = PBXGroup;
			children = (
				D6B4060C263C99EF002814FC /* Preview Assets.xcassets */,
			);
			path = "Preview Content";
			sourceTree = "<group>";
		};
		D6E29BA1264DE12F001FEAF6 /* TestResources */ = {
			isa = PBXGroup;
			children = (
				D6E29BA2264DE12F001FEAF6 /* rules.json */,
				D6E29BA3264DE12F001FEAF6 /* rules.zip */,
			);
			path = TestResources;
			sourceTree = "<group>";
		};
		D6E824392628A9640092C7DE /* TestHelpers */ = {
			isa = PBXGroup;
			children = (
				3D465692262F4C9800BFC421 /* TestableExtensionRuntime.swift */,
				D6E8243A2628A9830092C7DE /* MockHitProcessor.swift */,
				D6577DE42628DA8D008F0528 /* MockDataQueueService.swift */,
				D6577DED2628DAC7008F0528 /* MockDataQueuing.swift */,
				D6E314CF264B3EA3007A22BA /* MockFullscreenMessage.swift */,
				D6577E32262F6E12008F0528 /* MockNetworking.swift */,
				D6B2F00F2634B3F000747CFE /* MockExtension.swift */,
				D6B405C8263C6057002814FC /* MockUrlService.swift */,
				D6B2F0152634B46200747CFE /* TestHelper.swift */,
				D6B405C2263C58F7002814FC /* TestMessage.swift */,
				D6E314C8264B0FC4007A22BA /* MockUIService.swift */,
				3D46582B264B005600BFC421 /* MockDiskCache.swift */,
				3D465837264B0B3B00BFC421 /* MockRulesEngine.swift */,
				3D1157A7265713B700B55AF6 /* MockFileManager.swift */,
				D65515642660685300A152CF /* TestableNetworkService.swift */,
			);
			path = TestHelpers;
			sourceTree = "<group>";
		};
		D6E9787E2639D197003F3372 /* CampaignTester */ = {
			isa = PBXGroup;
			children = (
				D61AA901265622A800D44D12 /* honk.aiff */,
				D61AA902265622A800D44D12 /* local.jpg */,
				D6B406D52643638D002814FC /* CampaignTester.entitlements */,
				D6E979012639DFE6003F3372 /* Assets.xcassets */,
				D6E9787F2639D197003F3372 /* AppDelegate.swift */,
				D6E978812639D197003F3372 /* SceneDelegate.swift */,
				D6E978832639D197003F3372 /* CampaignView.swift */,
				D6E9788A2639D199003F3372 /* LaunchScreen.storyboard */,
				D6E9788D2639D199003F3372 /* Info.plist */,
				D6E978872639D199003F3372 /* Preview Content */,
			);
			path = CampaignTester;
			sourceTree = "<group>";
		};
		D6E978872639D199003F3372 /* Preview Content */ = {
			isa = PBXGroup;
			children = (
				D6E978882639D199003F3372 /* Preview Assets.xcassets */,
			);
			path = "Preview Content";
			sourceTree = "<group>";
		};
/* End PBXGroup section */

/* Begin PBXHeadersBuildPhase section */
		3D10A5F0262581650049BDA1 /* Headers */ = {
			isa = PBXHeadersBuildPhase;
			buildActionMask = 2147483647;
			files = (
				3D10A606262581650049BDA1 /* AEPCampaign.h in Headers */,
			);
			runOnlyForDeploymentPostprocessing = 0;
		};
/* End PBXHeadersBuildPhase section */

/* Begin PBXNativeTarget section */
		3D10A5F4262581650049BDA1 /* AEPCampaign */ = {
			isa = PBXNativeTarget;
			buildConfigurationList = 3D10A609262581650049BDA1 /* Build configuration list for PBXNativeTarget "AEPCampaign" */;
			buildPhases = (
				FE58296D33850496F0F626AF /* [CP] Check Pods Manifest.lock */,
				3D10A5F0262581650049BDA1 /* Headers */,
				3D10A5F1262581650049BDA1 /* Sources */,
				3D10A5F2262581650049BDA1 /* Frameworks */,
				3D10A5F3262581650049BDA1 /* Resources */,
				D6B2EFE02633761500747CFE /* ShellScript */,
			);
			buildRules = (
			);
			dependencies = (
			);
			name = AEPCampaign;
			productName = AEPCampaign;
			productReference = 3D10A5F5262581650049BDA1 /* AEPCampaign.framework */;
			productType = "com.apple.product-type.framework";
		};
		3D10A6232625826D0049BDA1 /* AEPCampaignFunctionalTests */ = {
			isa = PBXNativeTarget;
			buildConfigurationList = 3D10A62C2625826D0049BDA1 /* Build configuration list for PBXNativeTarget "AEPCampaignFunctionalTests" */;
			buildPhases = (
				105E2D55334AB793B831025E /* [CP] Check Pods Manifest.lock */,
				3D10A6202625826D0049BDA1 /* Sources */,
				3D10A6212625826D0049BDA1 /* Frameworks */,
				3D10A6222625826D0049BDA1 /* Resources */,
				C396C8328636EBD72852992E /* [CP] Embed Pods Frameworks */,
			);
			buildRules = (
			);
			dependencies = (
				3D10A62B2625826D0049BDA1 /* PBXTargetDependency */,
				D655165F2661ADE100A152CF /* PBXTargetDependency */,
			);
			name = AEPCampaignFunctionalTests;
			productName = AEPCampaignFunctionalTests;
			productReference = 3D10A6242625826D0049BDA1 /* AEPCampaignFunctionalTests.xctest */;
			productType = "com.apple.product-type.bundle.unit-test";
		};
		3D10A639262582A60049BDA1 /* AEPCampaignUnitTests */ = {
			isa = PBXNativeTarget;
			buildConfigurationList = 3D10A642262582A60049BDA1 /* Build configuration list for PBXNativeTarget "AEPCampaignUnitTests" */;
			buildPhases = (
				D20844C46F4D27ECB19D038E /* [CP] Check Pods Manifest.lock */,
				3D10A636262582A60049BDA1 /* Sources */,
				3D10A637262582A60049BDA1 /* Frameworks */,
				3D10A638262582A60049BDA1 /* Resources */,
				17E62B3EC6D49FFE8B20C225 /* [CP] Embed Pods Frameworks */,
			);
			buildRules = (
			);
			dependencies = (
				3D10A641262582A60049BDA1 /* PBXTargetDependency */,
				D6B4061B263C9A2E002814FC /* PBXTargetDependency */,
			);
			name = AEPCampaignUnitTests;
			productName = AEPCampaignUnitTests;
			productReference = 3D10A63A262582A60049BDA1 /* AEPCampaignUnitTests.xctest */;
			productType = "com.apple.product-type.bundle.unit-test";
		};
		D6B40600263C99EE002814FC /* UnitTestApp */ = {
			isa = PBXNativeTarget;
			buildConfigurationList = D6B40612263C99F0002814FC /* Build configuration list for PBXNativeTarget "UnitTestApp" */;
			buildPhases = (
				D6B405FD263C99EE002814FC /* Sources */,
				D6B405FE263C99EE002814FC /* Frameworks */,
				D6B405FF263C99EE002814FC /* Resources */,
			);
			buildRules = (
			);
			dependencies = (
			);
			name = UnitTestApp;
			productName = UnitTestApp;
			productReference = D6B40601263C99EE002814FC /* UnitTestApp.app */;
			productType = "com.apple.product-type.application";
		};
		D6E9787C2639D197003F3372 /* CampaignTester */ = {
			isa = PBXNativeTarget;
			buildConfigurationList = D6E978902639D199003F3372 /* Build configuration list for PBXNativeTarget "CampaignTester" */;
			buildPhases = (
				5759B41CFB3C64842FC0F010 /* [CP] Check Pods Manifest.lock */,
				D6E978792639D197003F3372 /* Sources */,
				D6E9787A2639D197003F3372 /* Frameworks */,
				D6E9787B2639D197003F3372 /* Resources */,
				D6B407122643921E002814FC /* Embed Frameworks */,
				6C1CAD454E2EFDB8F79D7080 /* [CP] Embed Pods Frameworks */,
			);
			buildRules = (
			);
			dependencies = (
				D6E978A52639D1E2003F3372 /* PBXTargetDependency */,
			);
			name = CampaignTester;
			productName = CampaignTester;
			productReference = D6E9787D2639D197003F3372 /* CampaignTester.app */;
			productType = "com.apple.product-type.application";
		};
/* End PBXNativeTarget section */

/* Begin PBXProject section */
		3D10A5EC262581650049BDA1 /* Project object */ = {
			isa = PBXProject;
			attributes = {
				LastSwiftUpdateCheck = 1240;
				LastUpgradeCheck = 1220;
				TargetAttributes = {
					3D10A5F4262581650049BDA1 = {
						CreatedOnToolsVersion = 12.2;
						LastSwiftMigration = 1220;
					};
					3D10A6232625826D0049BDA1 = {
						CreatedOnToolsVersion = 12.2;
						TestTargetID = D6B40600263C99EE002814FC;
					};
					3D10A639262582A60049BDA1 = {
						CreatedOnToolsVersion = 12.2;
						TestTargetID = D6B40600263C99EE002814FC;
					};
					D6B40600263C99EE002814FC = {
						CreatedOnToolsVersion = 12.4;
					};
					D6B407C1264462F8002814FC = {
						CreatedOnToolsVersion = 12.4;
					};
					D6E9787C2639D197003F3372 = {
						CreatedOnToolsVersion = 12.4;
					};
				};
			};
			buildConfigurationList = 3D10A5EF262581650049BDA1 /* Build configuration list for PBXProject "AEPCampaign" */;
			compatibilityVersion = "Xcode 9.3";
			developmentRegion = en;
			hasScannedForEncodings = 0;
			knownRegions = (
				en,
				Base,
			);
			mainGroup = 3D10A5EB262581650049BDA1;
			productRefGroup = 3D10A5F6262581650049BDA1 /* Products */;
			projectDirPath = "";
			projectRoot = "";
			targets = (
				3D10A5F4262581650049BDA1 /* AEPCampaign */,
				3D10A6232625826D0049BDA1 /* AEPCampaignFunctionalTests */,
				3D10A639262582A60049BDA1 /* AEPCampaignUnitTests */,
				D6E9787C2639D197003F3372 /* CampaignTester */,
				D6B40600263C99EE002814FC /* UnitTestApp */,
				D6B407C1264462F8002814FC /* AEPCampaignXCFramework */,
			);
		};
/* End PBXProject section */

/* Begin PBXResourcesBuildPhase section */
		3D10A5F3262581650049BDA1 /* Resources */ = {
			isa = PBXResourcesBuildPhase;
			buildActionMask = 2147483647;
			files = (
			);
			runOnlyForDeploymentPostprocessing = 0;
		};
		3D10A6222625826D0049BDA1 /* Resources */ = {
			isa = PBXResourcesBuildPhase;
			buildActionMask = 2147483647;
			files = (
				D6E29BA4264DE12F001FEAF6 /* rules.json in Resources */,
				D6E29BA6264DE12F001FEAF6 /* rules.zip in Resources */,
			);
			runOnlyForDeploymentPostprocessing = 0;
		};
		3D10A638262582A60049BDA1 /* Resources */ = {
			isa = PBXResourcesBuildPhase;
			buildActionMask = 2147483647;
			files = (
				D6E29BA5264DE12F001FEAF6 /* rules.json in Resources */,
				D6E29BA7264DE12F001FEAF6 /* rules.zip in Resources */,
			);
			runOnlyForDeploymentPostprocessing = 0;
		};
		D6B405FF263C99EE002814FC /* Resources */ = {
			isa = PBXResourcesBuildPhase;
			buildActionMask = 2147483647;
			files = (
				D6B40610263C99F0002814FC /* LaunchScreen.storyboard in Resources */,
				D6B4060D263C99EF002814FC /* Preview Assets.xcassets in Resources */,
				D6B4060A263C99EF002814FC /* Assets.xcassets in Resources */,
				D61AA91A2656B7AC00D44D12 /* local.jpg in Resources */,
				D65516582661ADD200A152CF /* rules-localNotification.zip in Resources */,
			);
			runOnlyForDeploymentPostprocessing = 0;
		};
		D6E9787B2639D197003F3372 /* Resources */ = {
			isa = PBXResourcesBuildPhase;
			buildActionMask = 2147483647;
			files = (
				D61AAA9A265DB4DC00D44D12 /* honk.aiff in Resources */,
				D61AAA9B265DB4DC00D44D12 /* local.jpg in Resources */,
				D6E9788C2639D199003F3372 /* LaunchScreen.storyboard in Resources */,
				D6E979022639DFE6003F3372 /* Assets.xcassets in Resources */,
				D6E978892639D199003F3372 /* Preview Assets.xcassets in Resources */,
			);
			runOnlyForDeploymentPostprocessing = 0;
		};
/* End PBXResourcesBuildPhase section */

/* Begin PBXShellScriptBuildPhase section */
		105E2D55334AB793B831025E /* [CP] Check Pods Manifest.lock */ = {
			isa = PBXShellScriptBuildPhase;
			buildActionMask = 2147483647;
			files = (
			);
			inputFileListPaths = (
			);
			inputPaths = (
				"${PODS_PODFILE_DIR_PATH}/Podfile.lock",
				"${PODS_ROOT}/Manifest.lock",
			);
			name = "[CP] Check Pods Manifest.lock";
			outputFileListPaths = (
			);
			outputPaths = (
				"$(DERIVED_FILE_DIR)/Pods-AEPCampaignFunctionalTests-checkManifestLockResult.txt",
			);
			runOnlyForDeploymentPostprocessing = 0;
			shellPath = /bin/sh;
			shellScript = "diff \"${PODS_PODFILE_DIR_PATH}/Podfile.lock\" \"${PODS_ROOT}/Manifest.lock\" > /dev/null\nif [ $? != 0 ] ; then\n    # print error to STDERR\n    echo \"error: The sandbox is not in sync with the Podfile.lock. Run 'pod install' or update your CocoaPods installation.\" >&2\n    exit 1\nfi\n# This output is used by Xcode 'outputs' to avoid re-running this script phase.\necho \"SUCCESS\" > \"${SCRIPT_OUTPUT_FILE_0}\"\n";
			showEnvVarsInLog = 0;
		};
		17E62B3EC6D49FFE8B20C225 /* [CP] Embed Pods Frameworks */ = {
			isa = PBXShellScriptBuildPhase;
			buildActionMask = 2147483647;
			files = (
			);
			inputFileListPaths = (
				"${PODS_ROOT}/Target Support Files/Pods-AEPCampaignUnitTests/Pods-AEPCampaignUnitTests-frameworks-${CONFIGURATION}-input-files.xcfilelist",
			);
			name = "[CP] Embed Pods Frameworks";
			outputFileListPaths = (
				"${PODS_ROOT}/Target Support Files/Pods-AEPCampaignUnitTests/Pods-AEPCampaignUnitTests-frameworks-${CONFIGURATION}-output-files.xcfilelist",
			);
			runOnlyForDeploymentPostprocessing = 0;
			shellPath = /bin/sh;
			shellScript = "\"${PODS_ROOT}/Target Support Files/Pods-AEPCampaignUnitTests/Pods-AEPCampaignUnitTests-frameworks.sh\"\n";
			showEnvVarsInLog = 0;
		};
		5759B41CFB3C64842FC0F010 /* [CP] Check Pods Manifest.lock */ = {
			isa = PBXShellScriptBuildPhase;
			buildActionMask = 2147483647;
			files = (
			);
			inputFileListPaths = (
			);
			inputPaths = (
				"${PODS_PODFILE_DIR_PATH}/Podfile.lock",
				"${PODS_ROOT}/Manifest.lock",
			);
			name = "[CP] Check Pods Manifest.lock";
			outputFileListPaths = (
			);
			outputPaths = (
				"$(DERIVED_FILE_DIR)/Pods-CampaignTester-checkManifestLockResult.txt",
			);
			runOnlyForDeploymentPostprocessing = 0;
			shellPath = /bin/sh;
			shellScript = "diff \"${PODS_PODFILE_DIR_PATH}/Podfile.lock\" \"${PODS_ROOT}/Manifest.lock\" > /dev/null\nif [ $? != 0 ] ; then\n    # print error to STDERR\n    echo \"error: The sandbox is not in sync with the Podfile.lock. Run 'pod install' or update your CocoaPods installation.\" >&2\n    exit 1\nfi\n# This output is used by Xcode 'outputs' to avoid re-running this script phase.\necho \"SUCCESS\" > \"${SCRIPT_OUTPUT_FILE_0}\"\n";
			showEnvVarsInLog = 0;
		};
		6C1CAD454E2EFDB8F79D7080 /* [CP] Embed Pods Frameworks */ = {
			isa = PBXShellScriptBuildPhase;
			buildActionMask = 2147483647;
			files = (
			);
			inputFileListPaths = (
				"${PODS_ROOT}/Target Support Files/Pods-CampaignTester/Pods-CampaignTester-frameworks-${CONFIGURATION}-input-files.xcfilelist",
			);
			name = "[CP] Embed Pods Frameworks";
			outputFileListPaths = (
				"${PODS_ROOT}/Target Support Files/Pods-CampaignTester/Pods-CampaignTester-frameworks-${CONFIGURATION}-output-files.xcfilelist",
			);
			runOnlyForDeploymentPostprocessing = 0;
			shellPath = /bin/sh;
			shellScript = "\"${PODS_ROOT}/Target Support Files/Pods-CampaignTester/Pods-CampaignTester-frameworks.sh\"\n";
			showEnvVarsInLog = 0;
		};
		C396C8328636EBD72852992E /* [CP] Embed Pods Frameworks */ = {
			isa = PBXShellScriptBuildPhase;
			buildActionMask = 2147483647;
			files = (
			);
			inputFileListPaths = (
				"${PODS_ROOT}/Target Support Files/Pods-AEPCampaignFunctionalTests/Pods-AEPCampaignFunctionalTests-frameworks-${CONFIGURATION}-input-files.xcfilelist",
			);
			name = "[CP] Embed Pods Frameworks";
			outputFileListPaths = (
				"${PODS_ROOT}/Target Support Files/Pods-AEPCampaignFunctionalTests/Pods-AEPCampaignFunctionalTests-frameworks-${CONFIGURATION}-output-files.xcfilelist",
			);
			runOnlyForDeploymentPostprocessing = 0;
			shellPath = /bin/sh;
			shellScript = "\"${PODS_ROOT}/Target Support Files/Pods-AEPCampaignFunctionalTests/Pods-AEPCampaignFunctionalTests-frameworks.sh\"\n";
			showEnvVarsInLog = 0;
		};
		D20844C46F4D27ECB19D038E /* [CP] Check Pods Manifest.lock */ = {
			isa = PBXShellScriptBuildPhase;
			buildActionMask = 2147483647;
			files = (
			);
			inputFileListPaths = (
			);
			inputPaths = (
				"${PODS_PODFILE_DIR_PATH}/Podfile.lock",
				"${PODS_ROOT}/Manifest.lock",
			);
			name = "[CP] Check Pods Manifest.lock";
			outputFileListPaths = (
			);
			outputPaths = (
				"$(DERIVED_FILE_DIR)/Pods-AEPCampaignUnitTests-checkManifestLockResult.txt",
			);
			runOnlyForDeploymentPostprocessing = 0;
			shellPath = /bin/sh;
			shellScript = "diff \"${PODS_PODFILE_DIR_PATH}/Podfile.lock\" \"${PODS_ROOT}/Manifest.lock\" > /dev/null\nif [ $? != 0 ] ; then\n    # print error to STDERR\n    echo \"error: The sandbox is not in sync with the Podfile.lock. Run 'pod install' or update your CocoaPods installation.\" >&2\n    exit 1\nfi\n# This output is used by Xcode 'outputs' to avoid re-running this script phase.\necho \"SUCCESS\" > \"${SCRIPT_OUTPUT_FILE_0}\"\n";
			showEnvVarsInLog = 0;
		};
		D6B2EFE02633761500747CFE /* ShellScript */ = {
			isa = PBXShellScriptBuildPhase;
			buildActionMask = 2147483647;
			files = (
			);
			inputFileListPaths = (
			);
			inputPaths = (
			);
			outputFileListPaths = (
			);
			outputPaths = (
			);
			runOnlyForDeploymentPostprocessing = 0;
			shellPath = /bin/sh;
			shellScript = "cd ${PROJECT_DIR}\nif which swiftlint >/dev/null; then\n  swiftlint\nelse\n  echo \"error: SwiftLint not installed, download from https://github.com/realm/SwiftLint\"\nfi\nif which swiftformat >/dev/null; then\n   swiftformat .\nelse\necho \"error: SwiftFormat not installed, download from https://github.com/nicklockwood/SwiftFormat\"\nfi\n";
		};
		FE58296D33850496F0F626AF /* [CP] Check Pods Manifest.lock */ = {
			isa = PBXShellScriptBuildPhase;
			buildActionMask = 2147483647;
			files = (
			);
			inputFileListPaths = (
			);
			inputPaths = (
				"${PODS_PODFILE_DIR_PATH}/Podfile.lock",
				"${PODS_ROOT}/Manifest.lock",
			);
			name = "[CP] Check Pods Manifest.lock";
			outputFileListPaths = (
			);
			outputPaths = (
				"$(DERIVED_FILE_DIR)/Pods-AEPCampaign-checkManifestLockResult.txt",
			);
			runOnlyForDeploymentPostprocessing = 0;
			shellPath = /bin/sh;
			shellScript = "diff \"${PODS_PODFILE_DIR_PATH}/Podfile.lock\" \"${PODS_ROOT}/Manifest.lock\" > /dev/null\nif [ $? != 0 ] ; then\n    # print error to STDERR\n    echo \"error: The sandbox is not in sync with the Podfile.lock. Run 'pod install' or update your CocoaPods installation.\" >&2\n    exit 1\nfi\n# This output is used by Xcode 'outputs' to avoid re-running this script phase.\necho \"SUCCESS\" > \"${SCRIPT_OUTPUT_FILE_0}\"\n";
			showEnvVarsInLog = 0;
		};
/* End PBXShellScriptBuildPhase section */

/* Begin PBXSourcesBuildPhase section */
		3D10A5F1262581650049BDA1 /* Sources */ = {
			isa = PBXSourcesBuildPhase;
			buildActionMask = 2147483647;
			files = (
				3D11582926572B4D00B55AF6 /* CampaignCacheable.swift in Sources */,
				D61AA9B026575CE700D44D12 /* CampaignFullscreenMessageDelegate.swift in Sources */,
				3D4657362637521700BFC421 /* CampaignRulesDownloader.swift in Sources */,
				3D46568B262A1DBE00BFC421 /* MessageInteractionTracker.swift in Sources */,
				3D46573F2637739D00BFC421 /* CampaignCachedRules.swift in Sources */,
				D61AA9B326575CE700D44D12 /* LocalNotificationMessage.swift in Sources */,
				D6E823DD262761130092C7DE /* CampaignHitProcessor.swift in Sources */,
				3D6B0A782660DC69006E87B5 /* IAMTypes.swift in Sources */,
				D61AA9B226575CE700D44D12 /* AlertMessage.swift in Sources */,
				3D10A653262583C70049BDA1 /* Campaign.swift in Sources */,
				D6E9792F263B4775003F3372 /* Event+Campaign.swift in Sources */,
				D6577DFA2628F48A008F0528 /* URL+Campaign.swift in Sources */,
				D61AA9AF26575CE700D44D12 /* CampaignFullscreenMessage.swift in Sources */,
				3D4658B12652F58900BFC421 /* CampaignRulesCache.swift in Sources */,
				3D10A65D2625847B0049BDA1 /* Campaign+PublicAPI.swift in Sources */,
				D6E823E22627617F0092C7DE /* CampaignHit.swift in Sources */,
				3D10A6582625841C0049BDA1 /* CampaignConstants.swift in Sources */,
				D6577E1A262DFFA9008F0528 /* HitQueuing+Campaign.swift in Sources */,
				3D4657D426449FA900BFC421 /* CampaignMessageAssetsCache.swift in Sources */,
				D6E823B9262616E90092C7DE /* CampaignState.swift in Sources */,
				D61AA9B126575CE700D44D12 /* CampaignMessaging.swift in Sources */,
				3D46589C264DF98900BFC421 /* FileManager+Campaign.swift in Sources */,
			);
			runOnlyForDeploymentPostprocessing = 0;
		};
		3D10A6202625826D0049BDA1 /* Sources */ = {
			isa = PBXSourcesBuildPhase;
			buildActionMask = 2147483647;
			files = (
				D6577DE52628DA8D008F0528 /* MockDataQueueService.swift in Sources */,
				D6B405CF263C605A002814FC /* TestMessage.swift in Sources */,
				D6577E33262F6E12008F0528 /* MockNetworking.swift in Sources */,
				D6E314DC264B5026007A22BA /* MockUIService.swift in Sources */,
				D6B405C9263C6057002814FC /* MockUrlService.swift in Sources */,
				D6E8243B2628A9830092C7DE /* MockHitProcessor.swift in Sources */,
				D6F9E16D26601F4800AB65BB /* TestableExtensionRuntime.swift in Sources */,
				D6F9E16726601D7D00AB65BB /* CampaignFunctionalTests.swift in Sources */,
				D6B2F0162634B46200747CFE /* TestHelper.swift in Sources */,
				D65515652660685300A152CF /* TestableNetworkService.swift in Sources */,
				D6577DEE2628DAC7008F0528 /* MockDataQueuing.swift in Sources */,
				D6E314D0264B3EA3007A22BA /* MockFullscreenMessage.swift in Sources */,
				D6B2F0102634B3F000747CFE /* MockExtension.swift in Sources */,
			);
			runOnlyForDeploymentPostprocessing = 0;
		};
		3D10A636262582A60049BDA1 /* Sources */ = {
			isa = PBXSourcesBuildPhase;
			buildActionMask = 2147483647;
			files = (
				D6E97925263B34FE003F3372 /* LocalNotificationMessageTests.swift in Sources */,
				D6E824282628A6710092C7DE /* CampaignHitQueuingTests.swift in Sources */,
				D6577E34262F6E12008F0528 /* MockNetworking.swift in Sources */,
				D6577E2E262F44EC008F0528 /* CampaignHitProcessorTests.swift in Sources */,
				D6E314D1264B3EA3007A22BA /* MockFullscreenMessage.swift in Sources */,
				D6B405CA263C6057002814FC /* MockUrlService.swift in Sources */,
				D61AA761265325BE00D44D12 /* AlertMessageTests.swift in Sources */,
				D6B2F0172634B46200747CFE /* TestHelper.swift in Sources */,
				3D4656A9262F510D00BFC421 /* CampaignTests.swift in Sources */,
				3D465693262F4C9800BFC421 /* TestableExtensionRuntime.swift in Sources */,
				3D46582C264B005700BFC421 /* MockDiskCache.swift in Sources */,
				3D1157A8265713B700B55AF6 /* MockFileManager.swift in Sources */,
				3D4657A2263CB19600BFC421 /* CampaignRulesDownloaderTests.swift in Sources */,
				D6577DEF2628DAC7008F0528 /* MockDataQueuing.swift in Sources */,
				D6E8243C2628A9830092C7DE /* MockHitProcessor.swift in Sources */,
				D6D9B2582645F34600BAF249 /* CampaignFullscreenMessageTests.swift in Sources */,
				D61AA8562654295A00D44D12 /* MessagingImplementationTests.swift in Sources */,
				D6577DE62628DA8D008F0528 /* MockDataQueueService.swift in Sources */,
				D6B405C3263C58F7002814FC /* TestMessage.swift in Sources */,
				D6E823BB262616F90092C7DE /* CampaignStateTests.swift in Sources */,
				D6B2F0112634B3F000747CFE /* MockExtension.swift in Sources */,
				D6E31544264C9478007A22BA /* CampaignFullscreenMessageDelegateTests.swift in Sources */,
				D6E314E2264B5026007A22BA /* MockUIService.swift in Sources */,
				3D4658C42653207200BFC421 /* CampaignRulesCacheUnitTests.swift in Sources */,
				3D465838264B0B3B00BFC421 /* MockRulesEngine.swift in Sources */,
			);
			runOnlyForDeploymentPostprocessing = 0;
		};
		D6B405FD263C99EE002814FC /* Sources */ = {
			isa = PBXSourcesBuildPhase;
			buildActionMask = 2147483647;
			files = (
				D6B40604263C99EE002814FC /* AppDelegate.swift in Sources */,
				D6B40606263C99EE002814FC /* SceneDelegate.swift in Sources */,
				D6B40608263C99EE002814FC /* ContentView.swift in Sources */,
			);
			runOnlyForDeploymentPostprocessing = 0;
		};
		D6E978792639D197003F3372 /* Sources */ = {
			isa = PBXSourcesBuildPhase;
			buildActionMask = 2147483647;
			files = (
				D6E978802639D197003F3372 /* AppDelegate.swift in Sources */,
				D6E978822639D197003F3372 /* SceneDelegate.swift in Sources */,
				D6E978842639D197003F3372 /* CampaignView.swift in Sources */,
			);
			runOnlyForDeploymentPostprocessing = 0;
		};
/* End PBXSourcesBuildPhase section */

/* Begin PBXTargetDependency section */
		3D10A62B2625826D0049BDA1 /* PBXTargetDependency */ = {
			isa = PBXTargetDependency;
			target = 3D10A5F4262581650049BDA1 /* AEPCampaign */;
			targetProxy = 3D10A62A2625826D0049BDA1 /* PBXContainerItemProxy */;
		};
		3D10A641262582A60049BDA1 /* PBXTargetDependency */ = {
			isa = PBXTargetDependency;
			target = 3D10A5F4262581650049BDA1 /* AEPCampaign */;
			targetProxy = 3D10A640262582A60049BDA1 /* PBXContainerItemProxy */;
		};
		D655165F2661ADE100A152CF /* PBXTargetDependency */ = {
			isa = PBXTargetDependency;
			target = D6B40600263C99EE002814FC /* UnitTestApp */;
			targetProxy = D655165E2661ADE100A152CF /* PBXContainerItemProxy */;
		};
		D6B4061B263C9A2E002814FC /* PBXTargetDependency */ = {
			isa = PBXTargetDependency;
			target = D6B40600263C99EE002814FC /* UnitTestApp */;
			targetProxy = D6B4061A263C9A2E002814FC /* PBXContainerItemProxy */;
		};
		D6B407CC26446301002814FC /* PBXTargetDependency */ = {
			isa = PBXTargetDependency;
			target = 3D10A5F4262581650049BDA1 /* AEPCampaign */;
			targetProxy = D6B407CB26446301002814FC /* PBXContainerItemProxy */;
		};
		D6E978A52639D1E2003F3372 /* PBXTargetDependency */ = {
			isa = PBXTargetDependency;
			target = 3D10A5F4262581650049BDA1 /* AEPCampaign */;
			targetProxy = D6E978A42639D1E2003F3372 /* PBXContainerItemProxy */;
		};
/* End PBXTargetDependency section */

/* Begin PBXVariantGroup section */
		D6B4060E263C99EF002814FC /* LaunchScreen.storyboard */ = {
			isa = PBXVariantGroup;
			children = (
				D6B4060F263C99EF002814FC /* Base */,
			);
			name = LaunchScreen.storyboard;
			sourceTree = "<group>";
		};
		D6E9788A2639D199003F3372 /* LaunchScreen.storyboard */ = {
			isa = PBXVariantGroup;
			children = (
				D6E9788B2639D199003F3372 /* Base */,
			);
			name = LaunchScreen.storyboard;
			sourceTree = "<group>";
		};
/* End PBXVariantGroup section */

/* Begin XCBuildConfiguration section */
		3D10A607262581650049BDA1 /* Debug */ = {
			isa = XCBuildConfiguration;
			buildSettings = {
				ALWAYS_SEARCH_USER_PATHS = NO;
				CLANG_ANALYZER_NONNULL = YES;
				CLANG_ANALYZER_NUMBER_OBJECT_CONVERSION = YES_AGGRESSIVE;
				CLANG_CXX_LANGUAGE_STANDARD = "gnu++14";
				CLANG_CXX_LIBRARY = "libc++";
				CLANG_ENABLE_MODULES = YES;
				CLANG_ENABLE_OBJC_ARC = YES;
				CLANG_ENABLE_OBJC_WEAK = YES;
				CLANG_WARN_BLOCK_CAPTURE_AUTORELEASING = YES;
				CLANG_WARN_BOOL_CONVERSION = YES;
				CLANG_WARN_COMMA = YES;
				CLANG_WARN_CONSTANT_CONVERSION = YES;
				CLANG_WARN_DEPRECATED_OBJC_IMPLEMENTATIONS = YES;
				CLANG_WARN_DIRECT_OBJC_ISA_USAGE = YES_ERROR;
				CLANG_WARN_DOCUMENTATION_COMMENTS = YES;
				CLANG_WARN_EMPTY_BODY = YES;
				CLANG_WARN_ENUM_CONVERSION = YES;
				CLANG_WARN_INFINITE_RECURSION = YES;
				CLANG_WARN_INT_CONVERSION = YES;
				CLANG_WARN_NON_LITERAL_NULL_CONVERSION = YES;
				CLANG_WARN_OBJC_IMPLICIT_RETAIN_SELF = YES;
				CLANG_WARN_OBJC_LITERAL_CONVERSION = YES;
				CLANG_WARN_OBJC_ROOT_CLASS = YES_ERROR;
				CLANG_WARN_QUOTED_INCLUDE_IN_FRAMEWORK_HEADER = YES;
				CLANG_WARN_RANGE_LOOP_ANALYSIS = YES;
				CLANG_WARN_STRICT_PROTOTYPES = YES;
				CLANG_WARN_SUSPICIOUS_MOVE = YES;
				CLANG_WARN_UNGUARDED_AVAILABILITY = YES_AGGRESSIVE;
				CLANG_WARN_UNREACHABLE_CODE = YES;
				CLANG_WARN__DUPLICATE_METHOD_MATCH = YES;
				COPY_PHASE_STRIP = NO;
				CURRENT_PROJECT_VERSION = 1;
				DEBUG_INFORMATION_FORMAT = dwarf;
				ENABLE_STRICT_OBJC_MSGSEND = YES;
				ENABLE_TESTABILITY = YES;
				GCC_C_LANGUAGE_STANDARD = gnu11;
				GCC_DYNAMIC_NO_PIC = NO;
				GCC_NO_COMMON_BLOCKS = YES;
				GCC_OPTIMIZATION_LEVEL = 0;
				GCC_PREPROCESSOR_DEFINITIONS = (
					"DEBUG=1",
					"$(inherited)",
				);
				GCC_WARN_64_TO_32_BIT_CONVERSION = YES;
				GCC_WARN_ABOUT_RETURN_TYPE = YES_ERROR;
				GCC_WARN_UNDECLARED_SELECTOR = YES;
				GCC_WARN_UNINITIALIZED_AUTOS = YES_AGGRESSIVE;
				GCC_WARN_UNUSED_FUNCTION = YES;
				GCC_WARN_UNUSED_VARIABLE = YES;
				IPHONEOS_DEPLOYMENT_TARGET = 10.0;
				MTL_ENABLE_DEBUG_INFO = INCLUDE_SOURCE;
				MTL_FAST_MATH = YES;
				ONLY_ACTIVE_ARCH = YES;
				SDKROOT = iphoneos;
				SWIFT_ACTIVE_COMPILATION_CONDITIONS = DEBUG;
				SWIFT_OPTIMIZATION_LEVEL = "-Onone";
				VERSIONING_SYSTEM = "apple-generic";
				VERSION_INFO_PREFIX = "";
			};
			name = Debug;
		};
		3D10A608262581650049BDA1 /* Release */ = {
			isa = XCBuildConfiguration;
			buildSettings = {
				ALWAYS_SEARCH_USER_PATHS = NO;
				CLANG_ANALYZER_NONNULL = YES;
				CLANG_ANALYZER_NUMBER_OBJECT_CONVERSION = YES_AGGRESSIVE;
				CLANG_CXX_LANGUAGE_STANDARD = "gnu++14";
				CLANG_CXX_LIBRARY = "libc++";
				CLANG_ENABLE_MODULES = YES;
				CLANG_ENABLE_OBJC_ARC = YES;
				CLANG_ENABLE_OBJC_WEAK = YES;
				CLANG_WARN_BLOCK_CAPTURE_AUTORELEASING = YES;
				CLANG_WARN_BOOL_CONVERSION = YES;
				CLANG_WARN_COMMA = YES;
				CLANG_WARN_CONSTANT_CONVERSION = YES;
				CLANG_WARN_DEPRECATED_OBJC_IMPLEMENTATIONS = YES;
				CLANG_WARN_DIRECT_OBJC_ISA_USAGE = YES_ERROR;
				CLANG_WARN_DOCUMENTATION_COMMENTS = YES;
				CLANG_WARN_EMPTY_BODY = YES;
				CLANG_WARN_ENUM_CONVERSION = YES;
				CLANG_WARN_INFINITE_RECURSION = YES;
				CLANG_WARN_INT_CONVERSION = YES;
				CLANG_WARN_NON_LITERAL_NULL_CONVERSION = YES;
				CLANG_WARN_OBJC_IMPLICIT_RETAIN_SELF = YES;
				CLANG_WARN_OBJC_LITERAL_CONVERSION = YES;
				CLANG_WARN_OBJC_ROOT_CLASS = YES_ERROR;
				CLANG_WARN_QUOTED_INCLUDE_IN_FRAMEWORK_HEADER = YES;
				CLANG_WARN_RANGE_LOOP_ANALYSIS = YES;
				CLANG_WARN_STRICT_PROTOTYPES = YES;
				CLANG_WARN_SUSPICIOUS_MOVE = YES;
				CLANG_WARN_UNGUARDED_AVAILABILITY = YES_AGGRESSIVE;
				CLANG_WARN_UNREACHABLE_CODE = YES;
				CLANG_WARN__DUPLICATE_METHOD_MATCH = YES;
				COPY_PHASE_STRIP = NO;
				CURRENT_PROJECT_VERSION = 1;
				DEBUG_INFORMATION_FORMAT = "dwarf-with-dsym";
				ENABLE_NS_ASSERTIONS = NO;
				ENABLE_STRICT_OBJC_MSGSEND = YES;
				GCC_C_LANGUAGE_STANDARD = gnu11;
				GCC_NO_COMMON_BLOCKS = YES;
				GCC_WARN_64_TO_32_BIT_CONVERSION = YES;
				GCC_WARN_ABOUT_RETURN_TYPE = YES_ERROR;
				GCC_WARN_UNDECLARED_SELECTOR = YES;
				GCC_WARN_UNINITIALIZED_AUTOS = YES_AGGRESSIVE;
				GCC_WARN_UNUSED_FUNCTION = YES;
				GCC_WARN_UNUSED_VARIABLE = YES;
				IPHONEOS_DEPLOYMENT_TARGET = 10.0;
				MTL_ENABLE_DEBUG_INFO = NO;
				MTL_FAST_MATH = YES;
				SDKROOT = iphoneos;
				SWIFT_COMPILATION_MODE = wholemodule;
				SWIFT_OPTIMIZATION_LEVEL = "-O";
				VALIDATE_PRODUCT = YES;
				VERSIONING_SYSTEM = "apple-generic";
				VERSION_INFO_PREFIX = "";
			};
			name = Release;
		};
		3D10A60A262581650049BDA1 /* Debug */ = {
			isa = XCBuildConfiguration;
			baseConfigurationReference = 49D5A880C9F8D6B568A785DB /* Pods-AEPCampaign.debug.xcconfig */;
			buildSettings = {
				CLANG_ENABLE_MODULES = YES;
				CODE_SIGN_STYLE = Automatic;
				DEFINES_MODULE = YES;
				DEVELOPMENT_TEAM = FKGEE875K4;
				DYLIB_COMPATIBILITY_VERSION = 1;
				DYLIB_CURRENT_VERSION = 1;
				DYLIB_INSTALL_NAME_BASE = "@rpath";
				INFOPLIST_FILE = AEPCampaign/Sources/Info.plist;
				INSTALL_PATH = "$(LOCAL_LIBRARY_DIR)/Frameworks";
				IPHONEOS_DEPLOYMENT_TARGET = 10.0;
				LD_RUNPATH_SEARCH_PATHS = (
					"$(inherited)",
					"@executable_path/Frameworks",
					"@loader_path/Frameworks",
				);
				PRODUCT_BUNDLE_IDENTIFIER = com.adobe.mobile.AEPCampaign;
				PRODUCT_NAME = "$(TARGET_NAME:c99extidentifier)";
				SKIP_INSTALL = YES;
				SUPPORTS_MACCATALYST = NO;
				SWIFT_OPTIMIZATION_LEVEL = "-Onone";
				SWIFT_VERSION = 5.0;
				TARGETED_DEVICE_FAMILY = "1,2";
			};
			name = Debug;
		};
		3D10A60B262581650049BDA1 /* Release */ = {
			isa = XCBuildConfiguration;
			baseConfigurationReference = B7EAD77DBDEB00F024603312 /* Pods-AEPCampaign.release.xcconfig */;
			buildSettings = {
				CLANG_ENABLE_MODULES = YES;
				CODE_SIGN_STYLE = Automatic;
				DEFINES_MODULE = YES;
				DEVELOPMENT_TEAM = FKGEE875K4;
				DYLIB_COMPATIBILITY_VERSION = 1;
				DYLIB_CURRENT_VERSION = 1;
				DYLIB_INSTALL_NAME_BASE = "@rpath";
				INFOPLIST_FILE = AEPCampaign/Sources/Info.plist;
				INSTALL_PATH = "$(LOCAL_LIBRARY_DIR)/Frameworks";
				IPHONEOS_DEPLOYMENT_TARGET = 10.0;
				LD_RUNPATH_SEARCH_PATHS = (
					"$(inherited)",
					"@executable_path/Frameworks",
					"@loader_path/Frameworks",
				);
				PRODUCT_BUNDLE_IDENTIFIER = com.adobe.mobile.AEPCampaign;
				PRODUCT_NAME = "$(TARGET_NAME:c99extidentifier)";
				SKIP_INSTALL = YES;
				SUPPORTS_MACCATALYST = NO;
				SWIFT_VERSION = 5.0;
				TARGETED_DEVICE_FAMILY = "1,2";
			};
			name = Release;
		};
		3D10A62D2625826D0049BDA1 /* Debug */ = {
			isa = XCBuildConfiguration;
			baseConfigurationReference = 05B40EF00798B3836E7B44D1 /* Pods-AEPCampaignFunctionalTests.debug.xcconfig */;
			buildSettings = {
				ALWAYS_EMBED_SWIFT_STANDARD_LIBRARIES = YES;
				CODE_SIGN_STYLE = Automatic;
				DEVELOPMENT_TEAM = FKGEE875K4;
				INFOPLIST_FILE = "$(SRCROOT)/AEPCampaign/Tests/Info.plist";
				LD_RUNPATH_SEARCH_PATHS = (
					"$(inherited)",
					"@executable_path/Frameworks",
					"@loader_path/Frameworks",
				);
				PRODUCT_BUNDLE_IDENTIFIER = com.adobe.mobile.AEPCampaignFunctionalTests;
				PRODUCT_NAME = "$(TARGET_NAME)";
				SWIFT_VERSION = 5.0;
				TARGETED_DEVICE_FAMILY = "1,2";
				TEST_HOST = "$(BUILT_PRODUCTS_DIR)/UnitTestApp.app/UnitTestApp";
			};
			name = Debug;
		};
		3D10A62E2625826D0049BDA1 /* Release */ = {
			isa = XCBuildConfiguration;
			baseConfigurationReference = 7073240FD808F9022920CEAD /* Pods-AEPCampaignFunctionalTests.release.xcconfig */;
			buildSettings = {
				ALWAYS_EMBED_SWIFT_STANDARD_LIBRARIES = YES;
				CODE_SIGN_STYLE = Automatic;
				DEVELOPMENT_TEAM = FKGEE875K4;
				INFOPLIST_FILE = "$(SRCROOT)/AEPCampaign/Tests/Info.plist";
				LD_RUNPATH_SEARCH_PATHS = (
					"$(inherited)",
					"@executable_path/Frameworks",
					"@loader_path/Frameworks",
				);
				PRODUCT_BUNDLE_IDENTIFIER = com.adobe.mobile.AEPCampaignFunctionalTests;
				PRODUCT_NAME = "$(TARGET_NAME)";
				SWIFT_VERSION = 5.0;
				TARGETED_DEVICE_FAMILY = "1,2";
				TEST_HOST = "$(BUILT_PRODUCTS_DIR)/UnitTestApp.app/UnitTestApp";
			};
			name = Release;
		};
		3D10A643262582A60049BDA1 /* Debug */ = {
			isa = XCBuildConfiguration;
			baseConfigurationReference = 31643FD77510C5D7BDF32F5D /* Pods-AEPCampaignUnitTests.debug.xcconfig */;
			buildSettings = {
				ALWAYS_EMBED_SWIFT_STANDARD_LIBRARIES = YES;
				CODE_SIGN_STYLE = Automatic;
				DEVELOPMENT_TEAM = FKGEE875K4;
				INFOPLIST_FILE = "$(SRCROOT)/AEPCampaign/Tests/Info.plist";
				LD_RUNPATH_SEARCH_PATHS = (
					"$(inherited)",
					"@executable_path/Frameworks",
					"@loader_path/Frameworks",
				);
				PRODUCT_BUNDLE_IDENTIFIER = com.adobe.mobile.AEPCampaignUnitTests;
				PRODUCT_NAME = "$(TARGET_NAME)";
				SWIFT_VERSION = 5.0;
				TARGETED_DEVICE_FAMILY = "1,2";
				TEST_HOST = "$(BUILT_PRODUCTS_DIR)/UnitTestApp.app/UnitTestApp";
			};
			name = Debug;
		};
		3D10A644262582A60049BDA1 /* Release */ = {
			isa = XCBuildConfiguration;
			baseConfigurationReference = D8F3B261B256F14A0A4DFFE5 /* Pods-AEPCampaignUnitTests.release.xcconfig */;
			buildSettings = {
				ALWAYS_EMBED_SWIFT_STANDARD_LIBRARIES = YES;
				CODE_SIGN_STYLE = Automatic;
				DEVELOPMENT_TEAM = FKGEE875K4;
				INFOPLIST_FILE = "$(SRCROOT)/AEPCampaign/Tests/Info.plist";
				LD_RUNPATH_SEARCH_PATHS = (
					"$(inherited)",
					"@executable_path/Frameworks",
					"@loader_path/Frameworks",
				);
				PRODUCT_BUNDLE_IDENTIFIER = com.adobe.mobile.AEPCampaignUnitTests;
				PRODUCT_NAME = "$(TARGET_NAME)";
				SWIFT_VERSION = 5.0;
				TARGETED_DEVICE_FAMILY = "1,2";
				TEST_HOST = "$(BUILT_PRODUCTS_DIR)/UnitTestApp.app/UnitTestApp";
			};
			name = Release;
		};
		D6B40613263C99F0002814FC /* Debug */ = {
			isa = XCBuildConfiguration;
			buildSettings = {
				ASSETCATALOG_COMPILER_APPICON_NAME = AppIcon;
				ASSETCATALOG_COMPILER_GLOBAL_ACCENT_COLOR_NAME = AccentColor;
				CODE_SIGN_STYLE = Automatic;
				DEVELOPMENT_ASSET_PATHS = "\"UnitTestApp/Preview Content\"";
				ENABLE_PREVIEWS = YES;
				INFOPLIST_FILE = UnitTestApp/Info.plist;
				IPHONEOS_DEPLOYMENT_TARGET = 13.0;
				LD_RUNPATH_SEARCH_PATHS = (
					"$(inherited)",
					"@executable_path/Frameworks",
				);
				PRODUCT_BUNDLE_IDENTIFIER = com.adobe.UnitTestApp;
				PRODUCT_NAME = "$(TARGET_NAME)";
				SWIFT_VERSION = 5.0;
				TARGETED_DEVICE_FAMILY = "1,2";
			};
			name = Debug;
		};
		D6B40614263C99F0002814FC /* Release */ = {
			isa = XCBuildConfiguration;
			buildSettings = {
				ASSETCATALOG_COMPILER_APPICON_NAME = AppIcon;
				ASSETCATALOG_COMPILER_GLOBAL_ACCENT_COLOR_NAME = AccentColor;
				CODE_SIGN_STYLE = Automatic;
				DEVELOPMENT_ASSET_PATHS = "\"UnitTestApp/Preview Content\"";
				ENABLE_PREVIEWS = YES;
				INFOPLIST_FILE = UnitTestApp/Info.plist;
				IPHONEOS_DEPLOYMENT_TARGET = 13.0;
				LD_RUNPATH_SEARCH_PATHS = (
					"$(inherited)",
					"@executable_path/Frameworks",
				);
				PRODUCT_BUNDLE_IDENTIFIER = com.adobe.UnitTestApp;
				PRODUCT_NAME = "$(TARGET_NAME)";
				SWIFT_VERSION = 5.0;
				TARGETED_DEVICE_FAMILY = "1,2";
			};
			name = Release;
		};
		D6B407C3264462F8002814FC /* Debug */ = {
			isa = XCBuildConfiguration;
			buildSettings = {
				CODE_SIGN_STYLE = Automatic;
				DEVELOPMENT_TEAM = FKGEE875K4;
				PRODUCT_NAME = "$(TARGET_NAME)";
			};
			name = Debug;
		};
		D6B407C4264462F8002814FC /* Release */ = {
			isa = XCBuildConfiguration;
			buildSettings = {
				CODE_SIGN_STYLE = Automatic;
				DEVELOPMENT_TEAM = FKGEE875K4;
				PRODUCT_NAME = "$(TARGET_NAME)";
			};
			name = Release;
		};
		D6E9788E2639D199003F3372 /* Debug */ = {
			isa = XCBuildConfiguration;
			baseConfigurationReference = 8E9C9AB9B5921235F032E037 /* Pods-CampaignTester.debug.xcconfig */;
			buildSettings = {
				ASSETCATALOG_COMPILER_APPICON_NAME = AppIcon;
				ASSETCATALOG_COMPILER_GLOBAL_ACCENT_COLOR_NAME = AccentColor;
				CODE_SIGN_ENTITLEMENTS = CampaignTester/CampaignTester.entitlements;
				CODE_SIGN_STYLE = Automatic;
				DEVELOPMENT_ASSET_PATHS = "\"CampaignTester/Preview Content\"";
				DEVELOPMENT_TEAM = FKGEE875K4;
				ENABLE_PREVIEWS = YES;
				INFOPLIST_FILE = CampaignTester/Info.plist;
				IPHONEOS_DEPLOYMENT_TARGET = 13.6;
				LD_RUNPATH_SEARCH_PATHS = (
					"$(inherited)",
					"@executable_path/Frameworks",
				);
				PRODUCT_BUNDLE_IDENTIFIER = com.adobe.CampaignTester;
				PRODUCT_NAME = "$(TARGET_NAME)";
				SWIFT_VERSION = 5.0;
				TARGETED_DEVICE_FAMILY = "1,2";
			};
			name = Debug;
		};
		D6E9788F2639D199003F3372 /* Release */ = {
			isa = XCBuildConfiguration;
			baseConfigurationReference = 989E638A2E9D1A6AED829228 /* Pods-CampaignTester.release.xcconfig */;
			buildSettings = {
				ASSETCATALOG_COMPILER_APPICON_NAME = AppIcon;
				ASSETCATALOG_COMPILER_GLOBAL_ACCENT_COLOR_NAME = AccentColor;
				CODE_SIGN_ENTITLEMENTS = CampaignTester/CampaignTester.entitlements;
				CODE_SIGN_STYLE = Automatic;
				DEVELOPMENT_ASSET_PATHS = "\"CampaignTester/Preview Content\"";
				DEVELOPMENT_TEAM = FKGEE875K4;
				ENABLE_PREVIEWS = YES;
				INFOPLIST_FILE = CampaignTester/Info.plist;
				IPHONEOS_DEPLOYMENT_TARGET = 13.6;
				LD_RUNPATH_SEARCH_PATHS = (
					"$(inherited)",
					"@executable_path/Frameworks",
				);
				PRODUCT_BUNDLE_IDENTIFIER = com.adobe.CampaignTester;
				PRODUCT_NAME = "$(TARGET_NAME)";
				SWIFT_VERSION = 5.0;
				TARGETED_DEVICE_FAMILY = "1,2";
			};
			name = Release;
		};
/* End XCBuildConfiguration section */

/* Begin XCConfigurationList section */
		3D10A5EF262581650049BDA1 /* Build configuration list for PBXProject "AEPCampaign" */ = {
			isa = XCConfigurationList;
			buildConfigurations = (
				3D10A607262581650049BDA1 /* Debug */,
				3D10A608262581650049BDA1 /* Release */,
			);
			defaultConfigurationIsVisible = 0;
			defaultConfigurationName = Release;
		};
		3D10A609262581650049BDA1 /* Build configuration list for PBXNativeTarget "AEPCampaign" */ = {
			isa = XCConfigurationList;
			buildConfigurations = (
				3D10A60A262581650049BDA1 /* Debug */,
				3D10A60B262581650049BDA1 /* Release */,
			);
			defaultConfigurationIsVisible = 0;
			defaultConfigurationName = Release;
		};
		3D10A62C2625826D0049BDA1 /* Build configuration list for PBXNativeTarget "AEPCampaignFunctionalTests" */ = {
			isa = XCConfigurationList;
			buildConfigurations = (
				3D10A62D2625826D0049BDA1 /* Debug */,
				3D10A62E2625826D0049BDA1 /* Release */,
			);
			defaultConfigurationIsVisible = 0;
			defaultConfigurationName = Release;
		};
		3D10A642262582A60049BDA1 /* Build configuration list for PBXNativeTarget "AEPCampaignUnitTests" */ = {
			isa = XCConfigurationList;
			buildConfigurations = (
				3D10A643262582A60049BDA1 /* Debug */,
				3D10A644262582A60049BDA1 /* Release */,
			);
			defaultConfigurationIsVisible = 0;
			defaultConfigurationName = Release;
		};
		D6B40612263C99F0002814FC /* Build configuration list for PBXNativeTarget "UnitTestApp" */ = {
			isa = XCConfigurationList;
			buildConfigurations = (
				D6B40613263C99F0002814FC /* Debug */,
				D6B40614263C99F0002814FC /* Release */,
			);
			defaultConfigurationIsVisible = 0;
			defaultConfigurationName = Release;
		};
		D6B407C2264462F8002814FC /* Build configuration list for PBXAggregateTarget "AEPCampaignXCFramework" */ = {
			isa = XCConfigurationList;
			buildConfigurations = (
				D6B407C3264462F8002814FC /* Debug */,
				D6B407C4264462F8002814FC /* Release */,
			);
			defaultConfigurationIsVisible = 0;
			defaultConfigurationName = Release;
		};
		D6E978902639D199003F3372 /* Build configuration list for PBXNativeTarget "CampaignTester" */ = {
			isa = XCConfigurationList;
			buildConfigurations = (
				D6E9788E2639D199003F3372 /* Debug */,
				D6E9788F2639D199003F3372 /* Release */,
			);
			defaultConfigurationIsVisible = 0;
			defaultConfigurationName = Release;
		};
/* End XCConfigurationList section */
	};
	rootObject = 3D10A5EC262581650049BDA1 /* Project object */;
}<|MERGE_RESOLUTION|>--- conflicted
+++ resolved
@@ -265,14 +265,11 @@
 		D6E979012639DFE6003F3372 /* Assets.xcassets */ = {isa = PBXFileReference; lastKnownFileType = folder.assetcatalog; path = Assets.xcassets; sourceTree = "<group>"; };
 		D6E97924263B34FE003F3372 /* LocalNotificationMessageTests.swift */ = {isa = PBXFileReference; lastKnownFileType = sourcecode.swift; path = LocalNotificationMessageTests.swift; sourceTree = "<group>"; };
 		D6E9792E263B4775003F3372 /* Event+Campaign.swift */ = {isa = PBXFileReference; lastKnownFileType = sourcecode.swift; path = "Event+Campaign.swift"; sourceTree = "<group>"; };
-<<<<<<< HEAD
 		D6F9E16626601D7D00AB65BB /* CampaignFunctionalTests.swift */ = {isa = PBXFileReference; lastKnownFileType = sourcecode.swift; path = CampaignFunctionalTests.swift; sourceTree = "<group>"; };
 		E387BDC636BB38E8C209600D /* Pods-CampaignTester.debug.xcconfig */ = {isa = PBXFileReference; includeInIndex = 1; lastKnownFileType = text.xcconfig; name = "Pods-CampaignTester.debug.xcconfig"; path = "Target Support Files/Pods-CampaignTester/Pods-CampaignTester.debug.xcconfig"; sourceTree = "<group>"; };
-=======
 		D8F3B261B256F14A0A4DFFE5 /* Pods-AEPCampaignUnitTests.release.xcconfig */ = {isa = PBXFileReference; includeInIndex = 1; lastKnownFileType = text.xcconfig; name = "Pods-AEPCampaignUnitTests.release.xcconfig"; path = "Target Support Files/Pods-AEPCampaignUnitTests/Pods-AEPCampaignUnitTests.release.xcconfig"; sourceTree = "<group>"; };
 		EF5BBA1E8789EA9F05117D67 /* Pods_AEPCampaignFunctionalTests.framework */ = {isa = PBXFileReference; explicitFileType = wrapper.framework; includeInIndex = 0; path = Pods_AEPCampaignFunctionalTests.framework; sourceTree = BUILT_PRODUCTS_DIR; };
 		F514D00C3947D4DECB9E3F5E /* Pods_AEPCampaign.framework */ = {isa = PBXFileReference; explicitFileType = wrapper.framework; includeInIndex = 0; path = Pods_AEPCampaign.framework; sourceTree = BUILT_PRODUCTS_DIR; };
->>>>>>> cb26815f
 /* End PBXFileReference section */
 
 /* Begin PBXFrameworksBuildPhase section */
