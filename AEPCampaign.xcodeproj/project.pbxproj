// !$*UTF8*$!
{
	archiveVersion = 1;
	classes = {
	};
	objectVersion = 51;
	objects = {

/* Begin PBXAggregateTarget section */
		D6B407C1264462F8002814FC /* AEPCampaignXCFramework */ = {
			isa = PBXAggregateTarget;
			buildConfigurationList = D6B407C2264462F8002814FC /* Build configuration list for PBXAggregateTarget "AEPCampaignXCFramework" */;
			buildPhases = (
			);
			dependencies = (
				D6B407CC26446301002814FC /* PBXTargetDependency */,
			);
			name = AEPCampaignXCFramework;
			productName = AEPCampaignXCFramework;
		};
/* End PBXAggregateTarget section */

/* Begin PBXBuildFile section */
		000714A4FBBF26B9FD3E2A38 /* Pods_AEPCampaignUnitTests.framework in Frameworks */ = {isa = PBXBuildFile; fileRef = 0E80751EC15A0C57E1ED32B1 /* Pods_AEPCampaignUnitTests.framework */; };
		3D10A606262581650049BDA1 /* AEPCampaign.h in Headers */ = {isa = PBXBuildFile; fileRef = 3D10A5F8262581650049BDA1 /* AEPCampaign.h */; settings = {ATTRIBUTES = (Public, ); }; };
		3D10A6292625826D0049BDA1 /* AEPCampaign.framework in Frameworks */ = {isa = PBXBuildFile; fileRef = 3D10A5F5262581650049BDA1 /* AEPCampaign.framework */; };
		3D10A63F262582A60049BDA1 /* AEPCampaign.framework in Frameworks */ = {isa = PBXBuildFile; fileRef = 3D10A5F5262581650049BDA1 /* AEPCampaign.framework */; };
		3D10A653262583C70049BDA1 /* Campaign.swift in Sources */ = {isa = PBXBuildFile; fileRef = 3D10A652262583C70049BDA1 /* Campaign.swift */; };
		3D10A6582625841C0049BDA1 /* CampaignConstants.swift in Sources */ = {isa = PBXBuildFile; fileRef = 3D10A6572625841C0049BDA1 /* CampaignConstants.swift */; };
		3D10A65D2625847B0049BDA1 /* Campaign+PublicAPI.swift in Sources */ = {isa = PBXBuildFile; fileRef = 3D10A65C2625847B0049BDA1 /* Campaign+PublicAPI.swift */; };
		3D10A67C26260FCC0049BDA1 /* Pods_AEPCampaign.framework in Frameworks */ = {isa = PBXBuildFile; fileRef = 553E4A339944C71CD61160B8 /* Pods_AEPCampaign.framework */; };
		3D46568B262A1DBE00BFC421 /* MessageInteractionTracker.swift in Sources */ = {isa = PBXBuildFile; fileRef = 3D46568A262A1DBE00BFC421 /* MessageInteractionTracker.swift */; };
		3D465693262F4C9800BFC421 /* TestableExtensionRuntime.swift in Sources */ = {isa = PBXBuildFile; fileRef = 3D465692262F4C9800BFC421 /* TestableExtensionRuntime.swift */; };
		3D4656A9262F510D00BFC421 /* CampaignTests.swift in Sources */ = {isa = PBXBuildFile; fileRef = 3D4656A8262F510D00BFC421 /* CampaignTests.swift */; };
		62FD4F96F29454684E169BA6 /* Pods_CampaignTester.framework in Frameworks */ = {isa = PBXBuildFile; fileRef = A3DF14172497EF8FE5FD0CEE /* Pods_CampaignTester.framework */; };
		9961B5CB48F7BE9C393DBB0B /* Pods_AEPCampaignFunctionalTests.framework in Frameworks */ = {isa = PBXBuildFile; fileRef = 815CCC4E98E8776AE2491F3B /* Pods_AEPCampaignFunctionalTests.framework */; };
		D64731C92644D3350065A992 /* NotificationCenter.framework in Frameworks */ = {isa = PBXBuildFile; fileRef = D6E978A72639D1F2003F3372 /* NotificationCenter.framework */; };
		D64731D02644D3370065A992 /* WebKit.framework in Frameworks */ = {isa = PBXBuildFile; fileRef = D6B406C3264347C3002814FC /* WebKit.framework */; };
		D64731D22644D33A0065A992 /* UserNotifications.framework in Frameworks */ = {isa = PBXBuildFile; fileRef = D6E978A82639D1F2003F3372 /* UserNotifications.framework */; };
		D6577DE52628DA8D008F0528 /* MockDataQueueService.swift in Sources */ = {isa = PBXBuildFile; fileRef = D6577DE42628DA8D008F0528 /* MockDataQueueService.swift */; };
		D6577DE62628DA8D008F0528 /* MockDataQueueService.swift in Sources */ = {isa = PBXBuildFile; fileRef = D6577DE42628DA8D008F0528 /* MockDataQueueService.swift */; };
		D6577DEE2628DAC7008F0528 /* MockDataQueuing.swift in Sources */ = {isa = PBXBuildFile; fileRef = D6577DED2628DAC7008F0528 /* MockDataQueuing.swift */; };
		D6577DEF2628DAC7008F0528 /* MockDataQueuing.swift in Sources */ = {isa = PBXBuildFile; fileRef = D6577DED2628DAC7008F0528 /* MockDataQueuing.swift */; };
		D6577DFA2628F48A008F0528 /* URL+Campaign.swift in Sources */ = {isa = PBXBuildFile; fileRef = D6577DF92628F48A008F0528 /* URL+Campaign.swift */; };
		D6577E1A262DFFA9008F0528 /* HitQueuing+Campaign.swift in Sources */ = {isa = PBXBuildFile; fileRef = D6577E19262DFFA9008F0528 /* HitQueuing+Campaign.swift */; };
		D6577E2E262F44EC008F0528 /* CampaignHitProcessorTests.swift in Sources */ = {isa = PBXBuildFile; fileRef = D6577E2D262F44EB008F0528 /* CampaignHitProcessorTests.swift */; };
		D6577E33262F6E12008F0528 /* MockNetworking.swift in Sources */ = {isa = PBXBuildFile; fileRef = D6577E32262F6E12008F0528 /* MockNetworking.swift */; };
		D6577E34262F6E12008F0528 /* MockNetworking.swift in Sources */ = {isa = PBXBuildFile; fileRef = D6577E32262F6E12008F0528 /* MockNetworking.swift */; };
		D6B2F0102634B3F000747CFE /* MockExtension.swift in Sources */ = {isa = PBXBuildFile; fileRef = D6B2F00F2634B3F000747CFE /* MockExtension.swift */; };
		D6B2F0112634B3F000747CFE /* MockExtension.swift in Sources */ = {isa = PBXBuildFile; fileRef = D6B2F00F2634B3F000747CFE /* MockExtension.swift */; };
		D6B2F0162634B46200747CFE /* TestHelper.swift in Sources */ = {isa = PBXBuildFile; fileRef = D6B2F0152634B46200747CFE /* TestHelper.swift */; };
		D6B2F0172634B46200747CFE /* TestHelper.swift in Sources */ = {isa = PBXBuildFile; fileRef = D6B2F0152634B46200747CFE /* TestHelper.swift */; };
		D6B2F0292637445D00747CFE /* CampaignRuleConsequence.swift in Sources */ = {isa = PBXBuildFile; fileRef = D6B2F0282637445D00747CFE /* CampaignRuleConsequence.swift */; };
		D6B2F02E2637786D00747CFE /* LocalNotificationMessage.swift in Sources */ = {isa = PBXBuildFile; fileRef = D6B2F02D2637786D00747CFE /* LocalNotificationMessage.swift */; };
		D6B2F04E26386EB100747CFE /* CampaignMessaging.swift in Sources */ = {isa = PBXBuildFile; fileRef = D6B2F04D26386EB100747CFE /* CampaignMessaging.swift */; };
<<<<<<< HEAD
		D6B405AC263B801B002814FC /* MessageTests.swift in Sources */ = {isa = PBXBuildFile; fileRef = D6B405AB263B801B002814FC /* MessageTests.swift */; };
=======
		D6B405AC263B801B002814FC /* CampaignMessagingTests.swift in Sources */ = {isa = PBXBuildFile; fileRef = D6B405AB263B801B002814FC /* CampaignMessagingTests.swift */; };
>>>>>>> 1ad745a1
		D6B405C3263C58F7002814FC /* TestMessage.swift in Sources */ = {isa = PBXBuildFile; fileRef = D6B405C2263C58F7002814FC /* TestMessage.swift */; };
		D6B405C9263C6057002814FC /* MockUrlService.swift in Sources */ = {isa = PBXBuildFile; fileRef = D6B405C8263C6057002814FC /* MockUrlService.swift */; };
		D6B405CA263C6057002814FC /* MockUrlService.swift in Sources */ = {isa = PBXBuildFile; fileRef = D6B405C8263C6057002814FC /* MockUrlService.swift */; };
		D6B405CF263C605A002814FC /* TestMessage.swift in Sources */ = {isa = PBXBuildFile; fileRef = D6B405C2263C58F7002814FC /* TestMessage.swift */; };
		D6B40604263C99EE002814FC /* AppDelegate.swift in Sources */ = {isa = PBXBuildFile; fileRef = D6B40603263C99EE002814FC /* AppDelegate.swift */; };
		D6B40606263C99EE002814FC /* SceneDelegate.swift in Sources */ = {isa = PBXBuildFile; fileRef = D6B40605263C99EE002814FC /* SceneDelegate.swift */; };
		D6B40608263C99EE002814FC /* ContentView.swift in Sources */ = {isa = PBXBuildFile; fileRef = D6B40607263C99EE002814FC /* ContentView.swift */; };
		D6B4060A263C99EF002814FC /* Assets.xcassets in Resources */ = {isa = PBXBuildFile; fileRef = D6B40609263C99EF002814FC /* Assets.xcassets */; };
		D6B4060D263C99EF002814FC /* Preview Assets.xcassets in Resources */ = {isa = PBXBuildFile; fileRef = D6B4060C263C99EF002814FC /* Preview Assets.xcassets */; };
		D6B40610263C99F0002814FC /* LaunchScreen.storyboard in Resources */ = {isa = PBXBuildFile; fileRef = D6B4060E263C99EF002814FC /* LaunchScreen.storyboard */; };
		D6B4068C26420269002814FC /* CampaignFullscreenMessage.swift in Sources */ = {isa = PBXBuildFile; fileRef = D6B4068B26420269002814FC /* CampaignFullscreenMessage.swift */; };
		D6B4069326424F32002814FC /* CampaignFullscreenMessageDelegate.swift in Sources */ = {isa = PBXBuildFile; fileRef = D6B4069226424F32002814FC /* CampaignFullscreenMessageDelegate.swift */; };
		D6B406BD264316A7002814FC /* MessageAssetsDownloader.swift in Sources */ = {isa = PBXBuildFile; fileRef = D6B406BC264316A7002814FC /* MessageAssetsDownloader.swift */; };
		D6B407102643921E002814FC /* AEPCampaign.framework in Frameworks */ = {isa = PBXBuildFile; fileRef = 3D10A5F5262581650049BDA1 /* AEPCampaign.framework */; };
		D6E823B9262616E90092C7DE /* CampaignState.swift in Sources */ = {isa = PBXBuildFile; fileRef = D6E823B8262616E90092C7DE /* CampaignState.swift */; };
		D6E823BB262616F90092C7DE /* CampaignStateTests.swift in Sources */ = {isa = PBXBuildFile; fileRef = D6E823BA262616F80092C7DE /* CampaignStateTests.swift */; };
		D6E823DD262761130092C7DE /* CampaignHitProcessor.swift in Sources */ = {isa = PBXBuildFile; fileRef = D6E823DC262761130092C7DE /* CampaignHitProcessor.swift */; };
		D6E823E22627617F0092C7DE /* CampaignHit.swift in Sources */ = {isa = PBXBuildFile; fileRef = D6E823E12627617F0092C7DE /* CampaignHit.swift */; };
		D6E824282628A6710092C7DE /* CampaignHitQueuingTests.swift in Sources */ = {isa = PBXBuildFile; fileRef = D6E824272628A6700092C7DE /* CampaignHitQueuingTests.swift */; };
		D6E8243B2628A9830092C7DE /* MockHitProcessor.swift in Sources */ = {isa = PBXBuildFile; fileRef = D6E8243A2628A9830092C7DE /* MockHitProcessor.swift */; };
		D6E8243C2628A9830092C7DE /* MockHitProcessor.swift in Sources */ = {isa = PBXBuildFile; fileRef = D6E8243A2628A9830092C7DE /* MockHitProcessor.swift */; };
		D6E948B5264464D50012962A /* AEPCampaign.framework in Embed Frameworks */ = {isa = PBXBuildFile; fileRef = 3D10A5F5262581650049BDA1 /* AEPCampaign.framework */; settings = {ATTRIBUTES = (CodeSignOnCopy, RemoveHeadersOnCopy, ); }; };
		D6E978802639D197003F3372 /* AppDelegate.swift in Sources */ = {isa = PBXBuildFile; fileRef = D6E9787F2639D197003F3372 /* AppDelegate.swift */; };
		D6E978822639D197003F3372 /* SceneDelegate.swift in Sources */ = {isa = PBXBuildFile; fileRef = D6E978812639D197003F3372 /* SceneDelegate.swift */; };
		D6E978842639D197003F3372 /* CampaignView.swift in Sources */ = {isa = PBXBuildFile; fileRef = D6E978832639D197003F3372 /* CampaignView.swift */; };
		D6E978892639D199003F3372 /* Preview Assets.xcassets in Resources */ = {isa = PBXBuildFile; fileRef = D6E978882639D199003F3372 /* Preview Assets.xcassets */; };
		D6E9788C2639D199003F3372 /* LaunchScreen.storyboard in Resources */ = {isa = PBXBuildFile; fileRef = D6E9788A2639D199003F3372 /* LaunchScreen.storyboard */; };
		D6E979022639DFE6003F3372 /* Assets.xcassets in Resources */ = {isa = PBXBuildFile; fileRef = D6E979012639DFE6003F3372 /* Assets.xcassets */; };
		D6E97925263B34FE003F3372 /* LocalNotificationMessageTests.swift in Sources */ = {isa = PBXBuildFile; fileRef = D6E97924263B34FE003F3372 /* LocalNotificationMessageTests.swift */; };
		D6E9792F263B4775003F3372 /* Event+Campaign.swift in Sources */ = {isa = PBXBuildFile; fileRef = D6E9792E263B4775003F3372 /* Event+Campaign.swift */; };
/* End PBXBuildFile section */

/* Begin PBXContainerItemProxy section */
		3D10A62A2625826D0049BDA1 /* PBXContainerItemProxy */ = {
			isa = PBXContainerItemProxy;
			containerPortal = 3D10A5EC262581650049BDA1 /* Project object */;
			proxyType = 1;
			remoteGlobalIDString = 3D10A5F4262581650049BDA1;
			remoteInfo = AEPCampaign;
		};
		3D10A640262582A60049BDA1 /* PBXContainerItemProxy */ = {
			isa = PBXContainerItemProxy;
			containerPortal = 3D10A5EC262581650049BDA1 /* Project object */;
			proxyType = 1;
			remoteGlobalIDString = 3D10A5F4262581650049BDA1;
			remoteInfo = AEPCampaign;
		};
		D6B405F7263C99AA002814FC /* PBXContainerItemProxy */ = {
			isa = PBXContainerItemProxy;
			containerPortal = 3D10A5EC262581650049BDA1 /* Project object */;
			proxyType = 1;
			remoteGlobalIDString = D6E9787C2639D197003F3372;
			remoteInfo = CampaignTester;
		};
		D6B4061A263C9A2E002814FC /* PBXContainerItemProxy */ = {
			isa = PBXContainerItemProxy;
			containerPortal = 3D10A5EC262581650049BDA1 /* Project object */;
			proxyType = 1;
			remoteGlobalIDString = D6B40600263C99EE002814FC;
			remoteInfo = UnitTestApp;
		};
		D6B407CB26446301002814FC /* PBXContainerItemProxy */ = {
			isa = PBXContainerItemProxy;
			containerPortal = 3D10A5EC262581650049BDA1 /* Project object */;
			proxyType = 1;
			remoteGlobalIDString = 3D10A5F4262581650049BDA1;
			remoteInfo = AEPCampaign;
		};
		D6E978A42639D1E2003F3372 /* PBXContainerItemProxy */ = {
			isa = PBXContainerItemProxy;
			containerPortal = 3D10A5EC262581650049BDA1 /* Project object */;
			proxyType = 1;
			remoteGlobalIDString = 3D10A5F4262581650049BDA1;
			remoteInfo = AEPCampaign;
		};
/* End PBXContainerItemProxy section */

/* Begin PBXCopyFilesBuildPhase section */
		D6B407122643921E002814FC /* Embed Frameworks */ = {
			isa = PBXCopyFilesBuildPhase;
			buildActionMask = 2147483647;
			dstPath = "";
			dstSubfolderSpec = 10;
			files = (
				D6E948B5264464D50012962A /* AEPCampaign.framework in Embed Frameworks */,
			);
			name = "Embed Frameworks";
			runOnlyForDeploymentPostprocessing = 0;
		};
/* End PBXCopyFilesBuildPhase section */

/* Begin PBXFileReference section */
		0658E66756CCA4CD9BC43EEA /* Pods-AEPCampaignUnitTests.debug.xcconfig */ = {isa = PBXFileReference; includeInIndex = 1; lastKnownFileType = text.xcconfig; name = "Pods-AEPCampaignUnitTests.debug.xcconfig"; path = "Target Support Files/Pods-AEPCampaignUnitTests/Pods-AEPCampaignUnitTests.debug.xcconfig"; sourceTree = "<group>"; };
		0E80751EC15A0C57E1ED32B1 /* Pods_AEPCampaignUnitTests.framework */ = {isa = PBXFileReference; explicitFileType = wrapper.framework; includeInIndex = 0; path = Pods_AEPCampaignUnitTests.framework; sourceTree = BUILT_PRODUCTS_DIR; };
		150C854BF5853ED961FE86F8 /* Pods-AEPCampaign.debug.xcconfig */ = {isa = PBXFileReference; includeInIndex = 1; lastKnownFileType = text.xcconfig; name = "Pods-AEPCampaign.debug.xcconfig"; path = "Target Support Files/Pods-AEPCampaign/Pods-AEPCampaign.debug.xcconfig"; sourceTree = "<group>"; };
		15428E88B323601D278C41FE /* Pods-CampaignTester.release.xcconfig */ = {isa = PBXFileReference; includeInIndex = 1; lastKnownFileType = text.xcconfig; name = "Pods-CampaignTester.release.xcconfig"; path = "Target Support Files/Pods-CampaignTester/Pods-CampaignTester.release.xcconfig"; sourceTree = "<group>"; };
		34D46E0BDD44BB731B5E372E /* Pods-AEPCampaign-AEPCampaignUnitTests.release.xcconfig */ = {isa = PBXFileReference; includeInIndex = 1; lastKnownFileType = text.xcconfig; name = "Pods-AEPCampaign-AEPCampaignUnitTests.release.xcconfig"; path = "Target Support Files/Pods-AEPCampaign-AEPCampaignUnitTests/Pods-AEPCampaign-AEPCampaignUnitTests.release.xcconfig"; sourceTree = "<group>"; };
		3D10A5F5262581650049BDA1 /* AEPCampaign.framework */ = {isa = PBXFileReference; explicitFileType = wrapper.framework; includeInIndex = 0; path = AEPCampaign.framework; sourceTree = BUILT_PRODUCTS_DIR; };
		3D10A5F8262581650049BDA1 /* AEPCampaign.h */ = {isa = PBXFileReference; lastKnownFileType = sourcecode.c.h; path = AEPCampaign.h; sourceTree = "<group>"; };
		3D10A5F9262581650049BDA1 /* Info.plist */ = {isa = PBXFileReference; lastKnownFileType = text.plist.xml; path = Info.plist; sourceTree = "<group>"; };
		3D10A6242625826D0049BDA1 /* AEPCampaignFunctionalTests.xctest */ = {isa = PBXFileReference; explicitFileType = wrapper.cfbundle; includeInIndex = 0; path = AEPCampaignFunctionalTests.xctest; sourceTree = BUILT_PRODUCTS_DIR; };
		3D10A6282625826D0049BDA1 /* Info.plist */ = {isa = PBXFileReference; lastKnownFileType = text.plist.xml; path = Info.plist; sourceTree = "<group>"; };
		3D10A63A262582A60049BDA1 /* AEPCampaignUnitTests.xctest */ = {isa = PBXFileReference; explicitFileType = wrapper.cfbundle; includeInIndex = 0; path = AEPCampaignUnitTests.xctest; sourceTree = BUILT_PRODUCTS_DIR; };
		3D10A652262583C70049BDA1 /* Campaign.swift */ = {isa = PBXFileReference; lastKnownFileType = sourcecode.swift; name = Campaign.swift; path = AEPCampaign/Sources/Campaign.swift; sourceTree = SOURCE_ROOT; };
		3D10A6572625841C0049BDA1 /* CampaignConstants.swift */ = {isa = PBXFileReference; lastKnownFileType = sourcecode.swift; path = CampaignConstants.swift; sourceTree = "<group>"; };
		3D10A65C2625847B0049BDA1 /* Campaign+PublicAPI.swift */ = {isa = PBXFileReference; lastKnownFileType = sourcecode.swift; path = "Campaign+PublicAPI.swift"; sourceTree = "<group>"; };
		3D46568A262A1DBE00BFC421 /* MessageInteractionTracker.swift */ = {isa = PBXFileReference; lastKnownFileType = sourcecode.swift; path = MessageInteractionTracker.swift; sourceTree = "<group>"; };
		3D465692262F4C9800BFC421 /* TestableExtensionRuntime.swift */ = {isa = PBXFileReference; fileEncoding = 4; lastKnownFileType = sourcecode.swift; path = TestableExtensionRuntime.swift; sourceTree = "<group>"; };
		3D4656A8262F510D00BFC421 /* CampaignTests.swift */ = {isa = PBXFileReference; lastKnownFileType = sourcecode.swift; path = CampaignTests.swift; sourceTree = "<group>"; };
		4D09EDCE32512CC3F38B932E /* Pods-AEPCampaign-AEPCampaignFunctionalTests.release.xcconfig */ = {isa = PBXFileReference; includeInIndex = 1; lastKnownFileType = text.xcconfig; name = "Pods-AEPCampaign-AEPCampaignFunctionalTests.release.xcconfig"; path = "Target Support Files/Pods-AEPCampaign-AEPCampaignFunctionalTests/Pods-AEPCampaign-AEPCampaignFunctionalTests.release.xcconfig"; sourceTree = "<group>"; };
		553E4A339944C71CD61160B8 /* Pods_AEPCampaign.framework */ = {isa = PBXFileReference; explicitFileType = wrapper.framework; includeInIndex = 0; path = Pods_AEPCampaign.framework; sourceTree = BUILT_PRODUCTS_DIR; };
		6FFFA97883A90DADCE3A92BE /* Pods-CampaignTester.debug.xcconfig */ = {isa = PBXFileReference; includeInIndex = 1; lastKnownFileType = text.xcconfig; name = "Pods-CampaignTester.debug.xcconfig"; path = "Target Support Files/Pods-CampaignTester/Pods-CampaignTester.debug.xcconfig"; sourceTree = "<group>"; };
		8155209467545C587AE3CC12 /* Pods-AEPCampaignFunctionalTests.release.xcconfig */ = {isa = PBXFileReference; includeInIndex = 1; lastKnownFileType = text.xcconfig; name = "Pods-AEPCampaignFunctionalTests.release.xcconfig"; path = "Target Support Files/Pods-AEPCampaignFunctionalTests/Pods-AEPCampaignFunctionalTests.release.xcconfig"; sourceTree = "<group>"; };
		815CCC4E98E8776AE2491F3B /* Pods_AEPCampaignFunctionalTests.framework */ = {isa = PBXFileReference; explicitFileType = wrapper.framework; includeInIndex = 0; path = Pods_AEPCampaignFunctionalTests.framework; sourceTree = BUILT_PRODUCTS_DIR; };
		832CA6B995776E9E268A1372 /* Pods-AEPCampaign-AEPCampaignFunctionalTests.debug.xcconfig */ = {isa = PBXFileReference; includeInIndex = 1; lastKnownFileType = text.xcconfig; name = "Pods-AEPCampaign-AEPCampaignFunctionalTests.debug.xcconfig"; path = "Target Support Files/Pods-AEPCampaign-AEPCampaignFunctionalTests/Pods-AEPCampaign-AEPCampaignFunctionalTests.debug.xcconfig"; sourceTree = "<group>"; };
		A3A99FAF3EF2C88ACE12F2DC /* Pods-AEPCampaign.release.xcconfig */ = {isa = PBXFileReference; includeInIndex = 1; lastKnownFileType = text.xcconfig; name = "Pods-AEPCampaign.release.xcconfig"; path = "Target Support Files/Pods-AEPCampaign/Pods-AEPCampaign.release.xcconfig"; sourceTree = "<group>"; };
		A3DF14172497EF8FE5FD0CEE /* Pods_CampaignTester.framework */ = {isa = PBXFileReference; explicitFileType = wrapper.framework; includeInIndex = 0; path = Pods_CampaignTester.framework; sourceTree = BUILT_PRODUCTS_DIR; };
		BAA0DA070500C13F89C7115E /* Pods-AEPCampaign-AEPCampaignUnitTests.debug.xcconfig */ = {isa = PBXFileReference; includeInIndex = 1; lastKnownFileType = text.xcconfig; name = "Pods-AEPCampaign-AEPCampaignUnitTests.debug.xcconfig"; path = "Target Support Files/Pods-AEPCampaign-AEPCampaignUnitTests/Pods-AEPCampaign-AEPCampaignUnitTests.debug.xcconfig"; sourceTree = "<group>"; };
		C1FA72034961068F23ECE0E5 /* Pods-AEPCampaignFunctionalTests.debug.xcconfig */ = {isa = PBXFileReference; includeInIndex = 1; lastKnownFileType = text.xcconfig; name = "Pods-AEPCampaignFunctionalTests.debug.xcconfig"; path = "Target Support Files/Pods-AEPCampaignFunctionalTests/Pods-AEPCampaignFunctionalTests.debug.xcconfig"; sourceTree = "<group>"; };
		D6577DE42628DA8D008F0528 /* MockDataQueueService.swift */ = {isa = PBXFileReference; lastKnownFileType = sourcecode.swift; path = MockDataQueueService.swift; sourceTree = "<group>"; };
		D6577DED2628DAC7008F0528 /* MockDataQueuing.swift */ = {isa = PBXFileReference; lastKnownFileType = sourcecode.swift; path = MockDataQueuing.swift; sourceTree = "<group>"; };
		D6577DF92628F48A008F0528 /* URL+Campaign.swift */ = {isa = PBXFileReference; lastKnownFileType = sourcecode.swift; path = "URL+Campaign.swift"; sourceTree = "<group>"; };
		D6577E19262DFFA9008F0528 /* HitQueuing+Campaign.swift */ = {isa = PBXFileReference; lastKnownFileType = sourcecode.swift; path = "HitQueuing+Campaign.swift"; sourceTree = "<group>"; };
		D6577E2D262F44EB008F0528 /* CampaignHitProcessorTests.swift */ = {isa = PBXFileReference; lastKnownFileType = sourcecode.swift; path = CampaignHitProcessorTests.swift; sourceTree = "<group>"; };
		D6577E32262F6E12008F0528 /* MockNetworking.swift */ = {isa = PBXFileReference; lastKnownFileType = sourcecode.swift; path = MockNetworking.swift; sourceTree = "<group>"; };
		D6B2F00F2634B3F000747CFE /* MockExtension.swift */ = {isa = PBXFileReference; lastKnownFileType = sourcecode.swift; path = MockExtension.swift; sourceTree = "<group>"; };
		D6B2F0152634B46200747CFE /* TestHelper.swift */ = {isa = PBXFileReference; lastKnownFileType = sourcecode.swift; path = TestHelper.swift; sourceTree = "<group>"; };
		D6B2F0282637445D00747CFE /* CampaignRuleConsequence.swift */ = {isa = PBXFileReference; lastKnownFileType = sourcecode.swift; path = CampaignRuleConsequence.swift; sourceTree = "<group>"; };
		D6B2F02D2637786D00747CFE /* LocalNotificationMessage.swift */ = {isa = PBXFileReference; lastKnownFileType = sourcecode.swift; path = LocalNotificationMessage.swift; sourceTree = "<group>"; };
		D6B2F04D26386EB100747CFE /* CampaignMessaging.swift */ = {isa = PBXFileReference; lastKnownFileType = sourcecode.swift; path = CampaignMessaging.swift; sourceTree = "<group>"; };
<<<<<<< HEAD
		D6B405AB263B801B002814FC /* MessageTests.swift */ = {isa = PBXFileReference; lastKnownFileType = sourcecode.swift; path = MessageTests.swift; sourceTree = "<group>"; };
=======
		D6B405AB263B801B002814FC /* CampaignMessagingTests.swift */ = {isa = PBXFileReference; lastKnownFileType = sourcecode.swift; path = CampaignMessagingTests.swift; sourceTree = "<group>"; };
>>>>>>> 1ad745a1
		D6B405C2263C58F7002814FC /* TestMessage.swift */ = {isa = PBXFileReference; lastKnownFileType = sourcecode.swift; path = TestMessage.swift; sourceTree = "<group>"; };
		D6B405C8263C6057002814FC /* MockUrlService.swift */ = {isa = PBXFileReference; lastKnownFileType = sourcecode.swift; path = MockUrlService.swift; sourceTree = "<group>"; };
		D6B40601263C99EE002814FC /* UnitTestApp.app */ = {isa = PBXFileReference; explicitFileType = wrapper.application; includeInIndex = 0; path = UnitTestApp.app; sourceTree = BUILT_PRODUCTS_DIR; };
		D6B40603263C99EE002814FC /* AppDelegate.swift */ = {isa = PBXFileReference; lastKnownFileType = sourcecode.swift; path = AppDelegate.swift; sourceTree = "<group>"; };
		D6B40605263C99EE002814FC /* SceneDelegate.swift */ = {isa = PBXFileReference; lastKnownFileType = sourcecode.swift; path = SceneDelegate.swift; sourceTree = "<group>"; };
		D6B40607263C99EE002814FC /* ContentView.swift */ = {isa = PBXFileReference; lastKnownFileType = sourcecode.swift; path = ContentView.swift; sourceTree = "<group>"; };
		D6B40609263C99EF002814FC /* Assets.xcassets */ = {isa = PBXFileReference; lastKnownFileType = folder.assetcatalog; path = Assets.xcassets; sourceTree = "<group>"; };
		D6B4060C263C99EF002814FC /* Preview Assets.xcassets */ = {isa = PBXFileReference; lastKnownFileType = folder.assetcatalog; path = "Preview Assets.xcassets"; sourceTree = "<group>"; };
		D6B4060F263C99EF002814FC /* Base */ = {isa = PBXFileReference; lastKnownFileType = file.storyboard; name = Base; path = Base.lproj/LaunchScreen.storyboard; sourceTree = "<group>"; };
		D6B40611263C99F0002814FC /* Info.plist */ = {isa = PBXFileReference; lastKnownFileType = text.plist.xml; path = Info.plist; sourceTree = "<group>"; };
		D6B4068B26420269002814FC /* CampaignFullscreenMessage.swift */ = {isa = PBXFileReference; lastKnownFileType = sourcecode.swift; path = CampaignFullscreenMessage.swift; sourceTree = "<group>"; };
		D6B4069226424F32002814FC /* CampaignFullscreenMessageDelegate.swift */ = {isa = PBXFileReference; lastKnownFileType = sourcecode.swift; path = CampaignFullscreenMessageDelegate.swift; sourceTree = "<group>"; };
		D6B406BC264316A7002814FC /* MessageAssetsDownloader.swift */ = {isa = PBXFileReference; lastKnownFileType = sourcecode.swift; path = MessageAssetsDownloader.swift; sourceTree = "<group>"; };
		D6B406C3264347C3002814FC /* WebKit.framework */ = {isa = PBXFileReference; lastKnownFileType = wrapper.framework; name = WebKit.framework; path = System/Library/Frameworks/WebKit.framework; sourceTree = SDKROOT; };
		D6B406D52643638D002814FC /* CampaignTester.entitlements */ = {isa = PBXFileReference; lastKnownFileType = text.plist.entitlements; path = CampaignTester.entitlements; sourceTree = "<group>"; };
		D6E823B8262616E90092C7DE /* CampaignState.swift */ = {isa = PBXFileReference; fileEncoding = 4; lastKnownFileType = sourcecode.swift; path = CampaignState.swift; sourceTree = "<group>"; };
		D6E823BA262616F80092C7DE /* CampaignStateTests.swift */ = {isa = PBXFileReference; fileEncoding = 4; lastKnownFileType = sourcecode.swift; path = CampaignStateTests.swift; sourceTree = "<group>"; };
		D6E823DC262761130092C7DE /* CampaignHitProcessor.swift */ = {isa = PBXFileReference; lastKnownFileType = sourcecode.swift; path = CampaignHitProcessor.swift; sourceTree = "<group>"; };
		D6E823E12627617F0092C7DE /* CampaignHit.swift */ = {isa = PBXFileReference; lastKnownFileType = sourcecode.swift; path = CampaignHit.swift; sourceTree = "<group>"; };
		D6E824272628A6700092C7DE /* CampaignHitQueuingTests.swift */ = {isa = PBXFileReference; lastKnownFileType = sourcecode.swift; path = CampaignHitQueuingTests.swift; sourceTree = "<group>"; };
		D6E8243A2628A9830092C7DE /* MockHitProcessor.swift */ = {isa = PBXFileReference; lastKnownFileType = sourcecode.swift; path = MockHitProcessor.swift; sourceTree = "<group>"; };
		D6E9787D2639D197003F3372 /* CampaignTester.app */ = {isa = PBXFileReference; explicitFileType = wrapper.application; includeInIndex = 0; path = CampaignTester.app; sourceTree = BUILT_PRODUCTS_DIR; };
		D6E9787F2639D197003F3372 /* AppDelegate.swift */ = {isa = PBXFileReference; lastKnownFileType = sourcecode.swift; path = AppDelegate.swift; sourceTree = "<group>"; };
		D6E978812639D197003F3372 /* SceneDelegate.swift */ = {isa = PBXFileReference; lastKnownFileType = sourcecode.swift; path = SceneDelegate.swift; sourceTree = "<group>"; };
		D6E978832639D197003F3372 /* CampaignView.swift */ = {isa = PBXFileReference; lastKnownFileType = sourcecode.swift; path = CampaignView.swift; sourceTree = "<group>"; };
		D6E978882639D199003F3372 /* Preview Assets.xcassets */ = {isa = PBXFileReference; lastKnownFileType = folder.assetcatalog; path = "Preview Assets.xcassets"; sourceTree = "<group>"; };
		D6E9788B2639D199003F3372 /* Base */ = {isa = PBXFileReference; lastKnownFileType = file.storyboard; name = Base; path = Base.lproj/LaunchScreen.storyboard; sourceTree = "<group>"; };
		D6E9788D2639D199003F3372 /* Info.plist */ = {isa = PBXFileReference; lastKnownFileType = text.plist.xml; path = Info.plist; sourceTree = "<group>"; };
		D6E978A62639D1F2003F3372 /* UserNotificationsUI.framework */ = {isa = PBXFileReference; lastKnownFileType = wrapper.framework; name = UserNotificationsUI.framework; path = System/Library/Frameworks/UserNotificationsUI.framework; sourceTree = SDKROOT; };
		D6E978A72639D1F2003F3372 /* NotificationCenter.framework */ = {isa = PBXFileReference; lastKnownFileType = wrapper.framework; name = NotificationCenter.framework; path = System/Library/Frameworks/NotificationCenter.framework; sourceTree = SDKROOT; };
		D6E978A82639D1F2003F3372 /* UserNotifications.framework */ = {isa = PBXFileReference; lastKnownFileType = wrapper.framework; name = UserNotifications.framework; path = System/Library/Frameworks/UserNotifications.framework; sourceTree = SDKROOT; };
		D6E979012639DFE6003F3372 /* Assets.xcassets */ = {isa = PBXFileReference; lastKnownFileType = folder.assetcatalog; path = Assets.xcassets; sourceTree = "<group>"; };
		D6E97924263B34FE003F3372 /* LocalNotificationMessageTests.swift */ = {isa = PBXFileReference; lastKnownFileType = sourcecode.swift; path = LocalNotificationMessageTests.swift; sourceTree = "<group>"; };
		D6E9792E263B4775003F3372 /* Event+Campaign.swift */ = {isa = PBXFileReference; lastKnownFileType = sourcecode.swift; path = "Event+Campaign.swift"; sourceTree = "<group>"; };
		FCB64B12141CA636FC40E888 /* Pods-AEPCampaignUnitTests.release.xcconfig */ = {isa = PBXFileReference; includeInIndex = 1; lastKnownFileType = text.xcconfig; name = "Pods-AEPCampaignUnitTests.release.xcconfig"; path = "Target Support Files/Pods-AEPCampaignUnitTests/Pods-AEPCampaignUnitTests.release.xcconfig"; sourceTree = "<group>"; };
/* End PBXFileReference section */

/* Begin PBXFrameworksBuildPhase section */
		3D10A5F2262581650049BDA1 /* Frameworks */ = {
			isa = PBXFrameworksBuildPhase;
			buildActionMask = 2147483647;
			files = (
				3D10A67C26260FCC0049BDA1 /* Pods_AEPCampaign.framework in Frameworks */,
			);
			runOnlyForDeploymentPostprocessing = 0;
		};
		3D10A6212625826D0049BDA1 /* Frameworks */ = {
			isa = PBXFrameworksBuildPhase;
			buildActionMask = 2147483647;
			files = (
				3D10A6292625826D0049BDA1 /* AEPCampaign.framework in Frameworks */,
				9961B5CB48F7BE9C393DBB0B /* Pods_AEPCampaignFunctionalTests.framework in Frameworks */,
			);
			runOnlyForDeploymentPostprocessing = 0;
		};
		3D10A637262582A60049BDA1 /* Frameworks */ = {
			isa = PBXFrameworksBuildPhase;
			buildActionMask = 2147483647;
			files = (
				3D10A63F262582A60049BDA1 /* AEPCampaign.framework in Frameworks */,
				000714A4FBBF26B9FD3E2A38 /* Pods_AEPCampaignUnitTests.framework in Frameworks */,
			);
			runOnlyForDeploymentPostprocessing = 0;
		};
		D6B405FE263C99EE002814FC /* Frameworks */ = {
			isa = PBXFrameworksBuildPhase;
			buildActionMask = 2147483647;
			files = (
			);
			runOnlyForDeploymentPostprocessing = 0;
		};
		D6E9787A2639D197003F3372 /* Frameworks */ = {
			isa = PBXFrameworksBuildPhase;
			buildActionMask = 2147483647;
			files = (
				D64731D22644D33A0065A992 /* UserNotifications.framework in Frameworks */,
				D64731D02644D3370065A992 /* WebKit.framework in Frameworks */,
				D6B407102643921E002814FC /* AEPCampaign.framework in Frameworks */,
				62FD4F96F29454684E169BA6 /* Pods_CampaignTester.framework in Frameworks */,
				D64731C92644D3350065A992 /* NotificationCenter.framework in Frameworks */,
			);
			runOnlyForDeploymentPostprocessing = 0;
		};
/* End PBXFrameworksBuildPhase section */

/* Begin PBXGroup section */
		12D8E3E1F60C49269F3E7366 /* Frameworks */ = {
			isa = PBXGroup;
			children = (
				D6B406C3264347C3002814FC /* WebKit.framework */,
				D6E978A72639D1F2003F3372 /* NotificationCenter.framework */,
				D6E978A82639D1F2003F3372 /* UserNotifications.framework */,
				D6E978A62639D1F2003F3372 /* UserNotificationsUI.framework */,
				553E4A339944C71CD61160B8 /* Pods_AEPCampaign.framework */,
				815CCC4E98E8776AE2491F3B /* Pods_AEPCampaignFunctionalTests.framework */,
				0E80751EC15A0C57E1ED32B1 /* Pods_AEPCampaignUnitTests.framework */,
				A3DF14172497EF8FE5FD0CEE /* Pods_CampaignTester.framework */,
			);
			name = Frameworks;
			sourceTree = "<group>";
		};
		2AB161FD1BE5CCC7C18D7E78 /* Pods */ = {
			isa = PBXGroup;
			children = (
				150C854BF5853ED961FE86F8 /* Pods-AEPCampaign.debug.xcconfig */,
				A3A99FAF3EF2C88ACE12F2DC /* Pods-AEPCampaign.release.xcconfig */,
				832CA6B995776E9E268A1372 /* Pods-AEPCampaign-AEPCampaignFunctionalTests.debug.xcconfig */,
				4D09EDCE32512CC3F38B932E /* Pods-AEPCampaign-AEPCampaignFunctionalTests.release.xcconfig */,
				BAA0DA070500C13F89C7115E /* Pods-AEPCampaign-AEPCampaignUnitTests.debug.xcconfig */,
				34D46E0BDD44BB731B5E372E /* Pods-AEPCampaign-AEPCampaignUnitTests.release.xcconfig */,
				6FFFA97883A90DADCE3A92BE /* Pods-CampaignTester.debug.xcconfig */,
				15428E88B323601D278C41FE /* Pods-CampaignTester.release.xcconfig */,
				C1FA72034961068F23ECE0E5 /* Pods-AEPCampaignFunctionalTests.debug.xcconfig */,
				8155209467545C587AE3CC12 /* Pods-AEPCampaignFunctionalTests.release.xcconfig */,
				0658E66756CCA4CD9BC43EEA /* Pods-AEPCampaignUnitTests.debug.xcconfig */,
				FCB64B12141CA636FC40E888 /* Pods-AEPCampaignUnitTests.release.xcconfig */,
			);
			path = Pods;
			sourceTree = "<group>";
		};
		3D10A5EB262581650049BDA1 = {
			isa = PBXGroup;
			children = (
				3D10A5F7262581650049BDA1 /* AEPCampaign */,
				D6E9787E2639D197003F3372 /* CampaignTester */,
				D6B40602263C99EE002814FC /* UnitTestApp */,
				3D10A5F6262581650049BDA1 /* Products */,
				2AB161FD1BE5CCC7C18D7E78 /* Pods */,
				12D8E3E1F60C49269F3E7366 /* Frameworks */,
			);
			sourceTree = "<group>";
		};
		3D10A5F6262581650049BDA1 /* Products */ = {
			isa = PBXGroup;
			children = (
				3D10A5F5262581650049BDA1 /* AEPCampaign.framework */,
				3D10A6242625826D0049BDA1 /* AEPCampaignFunctionalTests.xctest */,
				3D10A63A262582A60049BDA1 /* AEPCampaignUnitTests.xctest */,
				D6E9787D2639D197003F3372 /* CampaignTester.app */,
				D6B40601263C99EE002814FC /* UnitTestApp.app */,
			);
			name = Products;
			sourceTree = "<group>";
		};
		3D10A5F7262581650049BDA1 /* AEPCampaign */ = {
			isa = PBXGroup;
			children = (
				3D10A61B262581AD0049BDA1 /* Sources */,
				3D10A61C262581DA0049BDA1 /* Tests */,
			);
			path = AEPCampaign;
			sourceTree = "<group>";
		};
		3D10A61B262581AD0049BDA1 /* Sources */ = {
			isa = PBXGroup;
			children = (
				D6B2F0242637444600747CFE /* Rules */,
				D6B2F01E2637326800747CFE /* Messages */,
				3D10A5F8262581650049BDA1 /* AEPCampaign.h */,
				3D10A5F9262581650049BDA1 /* Info.plist */,
				3D10A652262583C70049BDA1 /* Campaign.swift */,
				3D10A6572625841C0049BDA1 /* CampaignConstants.swift */,
				D6E823E12627617F0092C7DE /* CampaignHit.swift */,
				D6E823DC262761130092C7DE /* CampaignHitProcessor.swift */,
				3D10A65C2625847B0049BDA1 /* Campaign+PublicAPI.swift */,
				D6E823B8262616E90092C7DE /* CampaignState.swift */,
				D6E9792E263B4775003F3372 /* Event+Campaign.swift */,
				D6577E19262DFFA9008F0528 /* HitQueuing+Campaign.swift */,
				3D46568A262A1DBE00BFC421 /* MessageInteractionTracker.swift */,
				D6577DF92628F48A008F0528 /* URL+Campaign.swift */,
			);
			path = Sources;
			sourceTree = "<group>";
		};
		3D10A61C262581DA0049BDA1 /* Tests */ = {
			isa = PBXGroup;
			children = (
				D6E824392628A9640092C7DE /* TestHelpers */,
				3D10A6252625826D0049BDA1 /* AEPCampaignFunctionalTests */,
				3D10A63B262582A60049BDA1 /* AEPCampaignUnitTests */,
				3D10A6282625826D0049BDA1 /* Info.plist */,
			);
			path = Tests;
			sourceTree = "<group>";
		};
		3D10A6252625826D0049BDA1 /* AEPCampaignFunctionalTests */ = {
			isa = PBXGroup;
			children = (
			);
			path = AEPCampaignFunctionalTests;
			sourceTree = "<group>";
		};
		3D10A63B262582A60049BDA1 /* AEPCampaignUnitTests */ = {
			isa = PBXGroup;
			children = (
				D6E823BA262616F80092C7DE /* CampaignStateTests.swift */,
				D6E824272628A6700092C7DE /* CampaignHitQueuingTests.swift */,
				D6577E2D262F44EB008F0528 /* CampaignHitProcessorTests.swift */,
				3D4656A8262F510D00BFC421 /* CampaignTests.swift */,
				D6E97924263B34FE003F3372 /* LocalNotificationMessageTests.swift */,
				D6B405AB263B801B002814FC /* CampaignMessagingTests.swift */,
			);
			path = AEPCampaignUnitTests;
			sourceTree = "<group>";
		};
		D6B2F01E2637326800747CFE /* Messages */ = {
			isa = PBXGroup;
			children = (
				D6B2F04D26386EB100747CFE /* CampaignMessaging.swift */,
				D6B2F02D2637786D00747CFE /* LocalNotificationMessage.swift */,
				D6B4068B26420269002814FC /* CampaignFullscreenMessage.swift */,
				D6B4069226424F32002814FC /* CampaignFullscreenMessageDelegate.swift */,
				D6B406BC264316A7002814FC /* MessageAssetsDownloader.swift */,
			);
			path = Messages;
			sourceTree = "<group>";
		};
		D6B2F0242637444600747CFE /* Rules */ = {
			isa = PBXGroup;
			children = (
				D6B2F0282637445D00747CFE /* CampaignRuleConsequence.swift */,
			);
			path = Rules;
			sourceTree = "<group>";
		};
		D6B40602263C99EE002814FC /* UnitTestApp */ = {
			isa = PBXGroup;
			children = (
				D6B40603263C99EE002814FC /* AppDelegate.swift */,
				D6B40605263C99EE002814FC /* SceneDelegate.swift */,
				D6B40607263C99EE002814FC /* ContentView.swift */,
				D6B40609263C99EF002814FC /* Assets.xcassets */,
				D6B4060E263C99EF002814FC /* LaunchScreen.storyboard */,
				D6B40611263C99F0002814FC /* Info.plist */,
				D6B4060B263C99EF002814FC /* Preview Content */,
			);
			path = UnitTestApp;
			sourceTree = "<group>";
		};
		D6B4060B263C99EF002814FC /* Preview Content */ = {
			isa = PBXGroup;
			children = (
				D6B4060C263C99EF002814FC /* Preview Assets.xcassets */,
			);
			path = "Preview Content";
			sourceTree = "<group>";
		};
		D6E824392628A9640092C7DE /* TestHelpers */ = {
			isa = PBXGroup;
			children = (
				3D465692262F4C9800BFC421 /* TestableExtensionRuntime.swift */,
				D6E8243A2628A9830092C7DE /* MockHitProcessor.swift */,
				D6577DE42628DA8D008F0528 /* MockDataQueueService.swift */,
				D6577DED2628DAC7008F0528 /* MockDataQueuing.swift */,
				D6577E32262F6E12008F0528 /* MockNetworking.swift */,
				D6B2F00F2634B3F000747CFE /* MockExtension.swift */,
				D6B405C8263C6057002814FC /* MockUrlService.swift */,
				D6B2F0152634B46200747CFE /* TestHelper.swift */,
				D6B405C2263C58F7002814FC /* TestMessage.swift */,
			);
			path = TestHelpers;
			sourceTree = "<group>";
		};
		D6E9787E2639D197003F3372 /* CampaignTester */ = {
			isa = PBXGroup;
			children = (
				D6B406D52643638D002814FC /* CampaignTester.entitlements */,
				D6E979012639DFE6003F3372 /* Assets.xcassets */,
				D6E9787F2639D197003F3372 /* AppDelegate.swift */,
				D6E978812639D197003F3372 /* SceneDelegate.swift */,
				D6E978832639D197003F3372 /* CampaignView.swift */,
				D6E9788A2639D199003F3372 /* LaunchScreen.storyboard */,
				D6E9788D2639D199003F3372 /* Info.plist */,
				D6E978872639D199003F3372 /* Preview Content */,
			);
			path = CampaignTester;
			sourceTree = "<group>";
		};
		D6E978872639D199003F3372 /* Preview Content */ = {
			isa = PBXGroup;
			children = (
				D6E978882639D199003F3372 /* Preview Assets.xcassets */,
			);
			path = "Preview Content";
			sourceTree = "<group>";
		};
/* End PBXGroup section */

/* Begin PBXHeadersBuildPhase section */
		3D10A5F0262581650049BDA1 /* Headers */ = {
			isa = PBXHeadersBuildPhase;
			buildActionMask = 2147483647;
			files = (
				3D10A606262581650049BDA1 /* AEPCampaign.h in Headers */,
			);
			runOnlyForDeploymentPostprocessing = 0;
		};
/* End PBXHeadersBuildPhase section */

/* Begin PBXNativeTarget section */
		3D10A5F4262581650049BDA1 /* AEPCampaign */ = {
			isa = PBXNativeTarget;
			buildConfigurationList = 3D10A609262581650049BDA1 /* Build configuration list for PBXNativeTarget "AEPCampaign" */;
			buildPhases = (
				8208F379A32DC42383BC7457 /* [CP] Check Pods Manifest.lock */,
				3D10A5F0262581650049BDA1 /* Headers */,
				3D10A5F1262581650049BDA1 /* Sources */,
				3D10A5F2262581650049BDA1 /* Frameworks */,
				3D10A5F3262581650049BDA1 /* Resources */,
				D6B2EFE02633761500747CFE /* ShellScript */,
			);
			buildRules = (
			);
			dependencies = (
			);
			name = AEPCampaign;
			productName = AEPCampaign;
			productReference = 3D10A5F5262581650049BDA1 /* AEPCampaign.framework */;
			productType = "com.apple.product-type.framework";
		};
		3D10A6232625826D0049BDA1 /* AEPCampaignFunctionalTests */ = {
			isa = PBXNativeTarget;
			buildConfigurationList = 3D10A62C2625826D0049BDA1 /* Build configuration list for PBXNativeTarget "AEPCampaignFunctionalTests" */;
			buildPhases = (
				A2779C34D0E8CCBEE5538075 /* [CP] Check Pods Manifest.lock */,
				3D10A6202625826D0049BDA1 /* Sources */,
				3D10A6212625826D0049BDA1 /* Frameworks */,
				3D10A6222625826D0049BDA1 /* Resources */,
				3A4336AB0933108633D1F255 /* [CP] Embed Pods Frameworks */,
			);
			buildRules = (
			);
			dependencies = (
				3D10A62B2625826D0049BDA1 /* PBXTargetDependency */,
			);
			name = AEPCampaignFunctionalTests;
			productName = AEPCampaignFunctionalTests;
			productReference = 3D10A6242625826D0049BDA1 /* AEPCampaignFunctionalTests.xctest */;
			productType = "com.apple.product-type.bundle.unit-test";
		};
		3D10A639262582A60049BDA1 /* AEPCampaignUnitTests */ = {
			isa = PBXNativeTarget;
			buildConfigurationList = 3D10A642262582A60049BDA1 /* Build configuration list for PBXNativeTarget "AEPCampaignUnitTests" */;
			buildPhases = (
				E5399E354E372695108B262F /* [CP] Check Pods Manifest.lock */,
				3D10A636262582A60049BDA1 /* Sources */,
				3D10A637262582A60049BDA1 /* Frameworks */,
				3D10A638262582A60049BDA1 /* Resources */,
				1AF77B918F60F828650551A2 /* [CP] Embed Pods Frameworks */,
			);
			buildRules = (
			);
			dependencies = (
				3D10A641262582A60049BDA1 /* PBXTargetDependency */,
				D6B405F8263C99AA002814FC /* PBXTargetDependency */,
				D6B4061B263C9A2E002814FC /* PBXTargetDependency */,
			);
			name = AEPCampaignUnitTests;
			productName = AEPCampaignUnitTests;
			productReference = 3D10A63A262582A60049BDA1 /* AEPCampaignUnitTests.xctest */;
			productType = "com.apple.product-type.bundle.unit-test";
		};
		D6B40600263C99EE002814FC /* UnitTestApp */ = {
			isa = PBXNativeTarget;
			buildConfigurationList = D6B40612263C99F0002814FC /* Build configuration list for PBXNativeTarget "UnitTestApp" */;
			buildPhases = (
				D6B405FD263C99EE002814FC /* Sources */,
				D6B405FE263C99EE002814FC /* Frameworks */,
				D6B405FF263C99EE002814FC /* Resources */,
			);
			buildRules = (
			);
			dependencies = (
			);
			name = UnitTestApp;
			productName = UnitTestApp;
			productReference = D6B40601263C99EE002814FC /* UnitTestApp.app */;
			productType = "com.apple.product-type.application";
		};
		D6E9787C2639D197003F3372 /* CampaignTester */ = {
			isa = PBXNativeTarget;
			buildConfigurationList = D6E978902639D199003F3372 /* Build configuration list for PBXNativeTarget "CampaignTester" */;
			buildPhases = (
				C8112D1A46B1261FAD25E849 /* [CP] Check Pods Manifest.lock */,
				D6E978792639D197003F3372 /* Sources */,
				D6E9787A2639D197003F3372 /* Frameworks */,
				D6E9787B2639D197003F3372 /* Resources */,
				4F184F52CEF4E9B1231257ED /* [CP] Embed Pods Frameworks */,
				D6B407122643921E002814FC /* Embed Frameworks */,
			);
			buildRules = (
			);
			dependencies = (
				D6E978A52639D1E2003F3372 /* PBXTargetDependency */,
			);
			name = CampaignTester;
			productName = CampaignTester;
			productReference = D6E9787D2639D197003F3372 /* CampaignTester.app */;
			productType = "com.apple.product-type.application";
		};
/* End PBXNativeTarget section */

/* Begin PBXProject section */
		3D10A5EC262581650049BDA1 /* Project object */ = {
			isa = PBXProject;
			attributes = {
				LastSwiftUpdateCheck = 1240;
				LastUpgradeCheck = 1220;
				TargetAttributes = {
					3D10A5F4262581650049BDA1 = {
						CreatedOnToolsVersion = 12.2;
						LastSwiftMigration = 1220;
					};
					3D10A6232625826D0049BDA1 = {
						CreatedOnToolsVersion = 12.2;
					};
					3D10A639262582A60049BDA1 = {
						CreatedOnToolsVersion = 12.2;
						TestTargetID = D6B40600263C99EE002814FC;
					};
					D6B40600263C99EE002814FC = {
						CreatedOnToolsVersion = 12.4;
					};
					D6B407C1264462F8002814FC = {
						CreatedOnToolsVersion = 12.4;
					};
					D6E9787C2639D197003F3372 = {
						CreatedOnToolsVersion = 12.4;
					};
				};
			};
			buildConfigurationList = 3D10A5EF262581650049BDA1 /* Build configuration list for PBXProject "AEPCampaign" */;
			compatibilityVersion = "Xcode 9.3";
			developmentRegion = en;
			hasScannedForEncodings = 0;
			knownRegions = (
				en,
				Base,
			);
			mainGroup = 3D10A5EB262581650049BDA1;
			productRefGroup = 3D10A5F6262581650049BDA1 /* Products */;
			projectDirPath = "";
			projectRoot = "";
			targets = (
				3D10A5F4262581650049BDA1 /* AEPCampaign */,
				3D10A6232625826D0049BDA1 /* AEPCampaignFunctionalTests */,
				3D10A639262582A60049BDA1 /* AEPCampaignUnitTests */,
				D6E9787C2639D197003F3372 /* CampaignTester */,
				D6B40600263C99EE002814FC /* UnitTestApp */,
				D6B407C1264462F8002814FC /* AEPCampaignXCFramework */,
			);
		};
/* End PBXProject section */

/* Begin PBXResourcesBuildPhase section */
		3D10A5F3262581650049BDA1 /* Resources */ = {
			isa = PBXResourcesBuildPhase;
			buildActionMask = 2147483647;
			files = (
			);
			runOnlyForDeploymentPostprocessing = 0;
		};
		3D10A6222625826D0049BDA1 /* Resources */ = {
			isa = PBXResourcesBuildPhase;
			buildActionMask = 2147483647;
			files = (
			);
			runOnlyForDeploymentPostprocessing = 0;
		};
		3D10A638262582A60049BDA1 /* Resources */ = {
			isa = PBXResourcesBuildPhase;
			buildActionMask = 2147483647;
			files = (
			);
			runOnlyForDeploymentPostprocessing = 0;
		};
		D6B405FF263C99EE002814FC /* Resources */ = {
			isa = PBXResourcesBuildPhase;
			buildActionMask = 2147483647;
			files = (
				D6B40610263C99F0002814FC /* LaunchScreen.storyboard in Resources */,
				D6B4060D263C99EF002814FC /* Preview Assets.xcassets in Resources */,
				D6B4060A263C99EF002814FC /* Assets.xcassets in Resources */,
			);
			runOnlyForDeploymentPostprocessing = 0;
		};
		D6E9787B2639D197003F3372 /* Resources */ = {
			isa = PBXResourcesBuildPhase;
			buildActionMask = 2147483647;
			files = (
				D6E9788C2639D199003F3372 /* LaunchScreen.storyboard in Resources */,
				D6E979022639DFE6003F3372 /* Assets.xcassets in Resources */,
				D6E978892639D199003F3372 /* Preview Assets.xcassets in Resources */,
			);
			runOnlyForDeploymentPostprocessing = 0;
		};
/* End PBXResourcesBuildPhase section */

/* Begin PBXShellScriptBuildPhase section */
		1AF77B918F60F828650551A2 /* [CP] Embed Pods Frameworks */ = {
			isa = PBXShellScriptBuildPhase;
			buildActionMask = 2147483647;
			files = (
			);
			inputFileListPaths = (
				"${PODS_ROOT}/Target Support Files/Pods-AEPCampaignUnitTests/Pods-AEPCampaignUnitTests-frameworks-${CONFIGURATION}-input-files.xcfilelist",
			);
			name = "[CP] Embed Pods Frameworks";
			outputFileListPaths = (
				"${PODS_ROOT}/Target Support Files/Pods-AEPCampaignUnitTests/Pods-AEPCampaignUnitTests-frameworks-${CONFIGURATION}-output-files.xcfilelist",
			);
			runOnlyForDeploymentPostprocessing = 0;
			shellPath = /bin/sh;
			shellScript = "\"${PODS_ROOT}/Target Support Files/Pods-AEPCampaignUnitTests/Pods-AEPCampaignUnitTests-frameworks.sh\"\n";
			showEnvVarsInLog = 0;
		};
		3A4336AB0933108633D1F255 /* [CP] Embed Pods Frameworks */ = {
			isa = PBXShellScriptBuildPhase;
			buildActionMask = 2147483647;
			files = (
			);
			inputFileListPaths = (
				"${PODS_ROOT}/Target Support Files/Pods-AEPCampaignFunctionalTests/Pods-AEPCampaignFunctionalTests-frameworks-${CONFIGURATION}-input-files.xcfilelist",
			);
			name = "[CP] Embed Pods Frameworks";
			outputFileListPaths = (
				"${PODS_ROOT}/Target Support Files/Pods-AEPCampaignFunctionalTests/Pods-AEPCampaignFunctionalTests-frameworks-${CONFIGURATION}-output-files.xcfilelist",
			);
			runOnlyForDeploymentPostprocessing = 0;
			shellPath = /bin/sh;
			shellScript = "\"${PODS_ROOT}/Target Support Files/Pods-AEPCampaignFunctionalTests/Pods-AEPCampaignFunctionalTests-frameworks.sh\"\n";
			showEnvVarsInLog = 0;
		};
		4F184F52CEF4E9B1231257ED /* [CP] Embed Pods Frameworks */ = {
			isa = PBXShellScriptBuildPhase;
			buildActionMask = 2147483647;
			files = (
			);
			inputFileListPaths = (
				"${PODS_ROOT}/Target Support Files/Pods-CampaignTester/Pods-CampaignTester-frameworks-${CONFIGURATION}-input-files.xcfilelist",
			);
			name = "[CP] Embed Pods Frameworks";
			outputFileListPaths = (
				"${PODS_ROOT}/Target Support Files/Pods-CampaignTester/Pods-CampaignTester-frameworks-${CONFIGURATION}-output-files.xcfilelist",
			);
			runOnlyForDeploymentPostprocessing = 0;
			shellPath = /bin/sh;
			shellScript = "\"${PODS_ROOT}/Target Support Files/Pods-CampaignTester/Pods-CampaignTester-frameworks.sh\"\n";
			showEnvVarsInLog = 0;
		};
		8208F379A32DC42383BC7457 /* [CP] Check Pods Manifest.lock */ = {
			isa = PBXShellScriptBuildPhase;
			buildActionMask = 2147483647;
			files = (
			);
			inputFileListPaths = (
			);
			inputPaths = (
				"${PODS_PODFILE_DIR_PATH}/Podfile.lock",
				"${PODS_ROOT}/Manifest.lock",
			);
			name = "[CP] Check Pods Manifest.lock";
			outputFileListPaths = (
			);
			outputPaths = (
				"$(DERIVED_FILE_DIR)/Pods-AEPCampaign-checkManifestLockResult.txt",
			);
			runOnlyForDeploymentPostprocessing = 0;
			shellPath = /bin/sh;
			shellScript = "diff \"${PODS_PODFILE_DIR_PATH}/Podfile.lock\" \"${PODS_ROOT}/Manifest.lock\" > /dev/null\nif [ $? != 0 ] ; then\n    # print error to STDERR\n    echo \"error: The sandbox is not in sync with the Podfile.lock. Run 'pod install' or update your CocoaPods installation.\" >&2\n    exit 1\nfi\n# This output is used by Xcode 'outputs' to avoid re-running this script phase.\necho \"SUCCESS\" > \"${SCRIPT_OUTPUT_FILE_0}\"\n";
			showEnvVarsInLog = 0;
		};
		A2779C34D0E8CCBEE5538075 /* [CP] Check Pods Manifest.lock */ = {
			isa = PBXShellScriptBuildPhase;
			buildActionMask = 2147483647;
			files = (
			);
			inputFileListPaths = (
			);
			inputPaths = (
				"${PODS_PODFILE_DIR_PATH}/Podfile.lock",
				"${PODS_ROOT}/Manifest.lock",
			);
			name = "[CP] Check Pods Manifest.lock";
			outputFileListPaths = (
			);
			outputPaths = (
				"$(DERIVED_FILE_DIR)/Pods-AEPCampaignFunctionalTests-checkManifestLockResult.txt",
			);
			runOnlyForDeploymentPostprocessing = 0;
			shellPath = /bin/sh;
			shellScript = "diff \"${PODS_PODFILE_DIR_PATH}/Podfile.lock\" \"${PODS_ROOT}/Manifest.lock\" > /dev/null\nif [ $? != 0 ] ; then\n    # print error to STDERR\n    echo \"error: The sandbox is not in sync with the Podfile.lock. Run 'pod install' or update your CocoaPods installation.\" >&2\n    exit 1\nfi\n# This output is used by Xcode 'outputs' to avoid re-running this script phase.\necho \"SUCCESS\" > \"${SCRIPT_OUTPUT_FILE_0}\"\n";
			showEnvVarsInLog = 0;
		};
		C8112D1A46B1261FAD25E849 /* [CP] Check Pods Manifest.lock */ = {
			isa = PBXShellScriptBuildPhase;
			buildActionMask = 2147483647;
			files = (
			);
			inputFileListPaths = (
			);
			inputPaths = (
				"${PODS_PODFILE_DIR_PATH}/Podfile.lock",
				"${PODS_ROOT}/Manifest.lock",
			);
			name = "[CP] Check Pods Manifest.lock";
			outputFileListPaths = (
			);
			outputPaths = (
				"$(DERIVED_FILE_DIR)/Pods-CampaignTester-checkManifestLockResult.txt",
			);
			runOnlyForDeploymentPostprocessing = 0;
			shellPath = /bin/sh;
			shellScript = "diff \"${PODS_PODFILE_DIR_PATH}/Podfile.lock\" \"${PODS_ROOT}/Manifest.lock\" > /dev/null\nif [ $? != 0 ] ; then\n    # print error to STDERR\n    echo \"error: The sandbox is not in sync with the Podfile.lock. Run 'pod install' or update your CocoaPods installation.\" >&2\n    exit 1\nfi\n# This output is used by Xcode 'outputs' to avoid re-running this script phase.\necho \"SUCCESS\" > \"${SCRIPT_OUTPUT_FILE_0}\"\n";
			showEnvVarsInLog = 0;
		};
		D6B2EFE02633761500747CFE /* ShellScript */ = {
			isa = PBXShellScriptBuildPhase;
			buildActionMask = 2147483647;
			files = (
			);
			inputFileListPaths = (
			);
			inputPaths = (
			);
			outputFileListPaths = (
			);
			outputPaths = (
			);
			runOnlyForDeploymentPostprocessing = 0;
			shellPath = /bin/sh;
			shellScript = "cd ${PROJECT_DIR}\nif which swiftlint >/dev/null; then\n  swiftlint\nelse\n  echo \"error: SwiftLint not installed, download from https://github.com/realm/SwiftLint\"\nfi\nif which swiftformat >/dev/null; then\n   swiftformat .\nelse\necho \"error: SwiftFormat not installed, download from https://github.com/nicklockwood/SwiftFormat\"\nfi\n";
		};
		E5399E354E372695108B262F /* [CP] Check Pods Manifest.lock */ = {
			isa = PBXShellScriptBuildPhase;
			buildActionMask = 2147483647;
			files = (
			);
			inputFileListPaths = (
			);
			inputPaths = (
				"${PODS_PODFILE_DIR_PATH}/Podfile.lock",
				"${PODS_ROOT}/Manifest.lock",
			);
			name = "[CP] Check Pods Manifest.lock";
			outputFileListPaths = (
			);
			outputPaths = (
				"$(DERIVED_FILE_DIR)/Pods-AEPCampaignUnitTests-checkManifestLockResult.txt",
			);
			runOnlyForDeploymentPostprocessing = 0;
			shellPath = /bin/sh;
			shellScript = "diff \"${PODS_PODFILE_DIR_PATH}/Podfile.lock\" \"${PODS_ROOT}/Manifest.lock\" > /dev/null\nif [ $? != 0 ] ; then\n    # print error to STDERR\n    echo \"error: The sandbox is not in sync with the Podfile.lock. Run 'pod install' or update your CocoaPods installation.\" >&2\n    exit 1\nfi\n# This output is used by Xcode 'outputs' to avoid re-running this script phase.\necho \"SUCCESS\" > \"${SCRIPT_OUTPUT_FILE_0}\"\n";
			showEnvVarsInLog = 0;
		};
/* End PBXShellScriptBuildPhase section */

/* Begin PBXSourcesBuildPhase section */
		3D10A5F1262581650049BDA1 /* Sources */ = {
			isa = PBXSourcesBuildPhase;
			buildActionMask = 2147483647;
			files = (
				3D46568B262A1DBE00BFC421 /* MessageInteractionTracker.swift in Sources */,
				D6E823DD262761130092C7DE /* CampaignHitProcessor.swift in Sources */,
				3D10A653262583C70049BDA1 /* Campaign.swift in Sources */,
				D6E9792F263B4775003F3372 /* Event+Campaign.swift in Sources */,
				D6577DFA2628F48A008F0528 /* URL+Campaign.swift in Sources */,
				3D10A65D2625847B0049BDA1 /* Campaign+PublicAPI.swift in Sources */,
				D6E823E22627617F0092C7DE /* CampaignHit.swift in Sources */,
				3D10A6582625841C0049BDA1 /* CampaignConstants.swift in Sources */,
				D6B2F02E2637786D00747CFE /* LocalNotificationMessage.swift in Sources */,
				D6577E1A262DFFA9008F0528 /* HitQueuing+Campaign.swift in Sources */,
<<<<<<< HEAD
				D6B4069326424F32002814FC /* CampaignFullscreenMessageDelegate.swift in Sources */,
=======
>>>>>>> 1ad745a1
				D6B2F04E26386EB100747CFE /* CampaignMessaging.swift in Sources */,
				D6B2F0292637445D00747CFE /* CampaignRuleConsequence.swift in Sources */,
				D6B4068C26420269002814FC /* CampaignFullscreenMessage.swift in Sources */,
				D6E823B9262616E90092C7DE /* CampaignState.swift in Sources */,
				D6B406BD264316A7002814FC /* MessageAssetsDownloader.swift in Sources */,
			);
			runOnlyForDeploymentPostprocessing = 0;
		};
		3D10A6202625826D0049BDA1 /* Sources */ = {
			isa = PBXSourcesBuildPhase;
			buildActionMask = 2147483647;
			files = (
				D6577DE52628DA8D008F0528 /* MockDataQueueService.swift in Sources */,
				D6B405CF263C605A002814FC /* TestMessage.swift in Sources */,
				D6577E33262F6E12008F0528 /* MockNetworking.swift in Sources */,
				D6B405C9263C6057002814FC /* MockUrlService.swift in Sources */,
				D6E8243B2628A9830092C7DE /* MockHitProcessor.swift in Sources */,
				D6B2F0162634B46200747CFE /* TestHelper.swift in Sources */,
				D6577DEE2628DAC7008F0528 /* MockDataQueuing.swift in Sources */,
				D6B2F0102634B3F000747CFE /* MockExtension.swift in Sources */,
			);
			runOnlyForDeploymentPostprocessing = 0;
		};
		3D10A636262582A60049BDA1 /* Sources */ = {
			isa = PBXSourcesBuildPhase;
			buildActionMask = 2147483647;
			files = (
				D6E97925263B34FE003F3372 /* LocalNotificationMessageTests.swift in Sources */,
				D6E824282628A6710092C7DE /* CampaignHitQueuingTests.swift in Sources */,
				D6577E34262F6E12008F0528 /* MockNetworking.swift in Sources */,
				D6577E2E262F44EC008F0528 /* CampaignHitProcessorTests.swift in Sources */,
				D6B405CA263C6057002814FC /* MockUrlService.swift in Sources */,
				D6B2F0172634B46200747CFE /* TestHelper.swift in Sources */,
				3D4656A9262F510D00BFC421 /* CampaignTests.swift in Sources */,
				3D465693262F4C9800BFC421 /* TestableExtensionRuntime.swift in Sources */,
				D6577DEF2628DAC7008F0528 /* MockDataQueuing.swift in Sources */,
				D6E8243C2628A9830092C7DE /* MockHitProcessor.swift in Sources */,
				D6B405AC263B801B002814FC /* CampaignMessagingTests.swift in Sources */,
				D6577DE62628DA8D008F0528 /* MockDataQueueService.swift in Sources */,
				D6B405C3263C58F7002814FC /* TestMessage.swift in Sources */,
				D6E823BB262616F90092C7DE /* CampaignStateTests.swift in Sources */,
				D6B2F0112634B3F000747CFE /* MockExtension.swift in Sources */,
			);
			runOnlyForDeploymentPostprocessing = 0;
		};
		D6B405FD263C99EE002814FC /* Sources */ = {
			isa = PBXSourcesBuildPhase;
			buildActionMask = 2147483647;
			files = (
				D6B40604263C99EE002814FC /* AppDelegate.swift in Sources */,
				D6B40606263C99EE002814FC /* SceneDelegate.swift in Sources */,
				D6B40608263C99EE002814FC /* ContentView.swift in Sources */,
			);
			runOnlyForDeploymentPostprocessing = 0;
		};
		D6E978792639D197003F3372 /* Sources */ = {
			isa = PBXSourcesBuildPhase;
			buildActionMask = 2147483647;
			files = (
				D6E978802639D197003F3372 /* AppDelegate.swift in Sources */,
				D6E978822639D197003F3372 /* SceneDelegate.swift in Sources */,
				D6E978842639D197003F3372 /* CampaignView.swift in Sources */,
			);
			runOnlyForDeploymentPostprocessing = 0;
		};
/* End PBXSourcesBuildPhase section */

/* Begin PBXTargetDependency section */
		3D10A62B2625826D0049BDA1 /* PBXTargetDependency */ = {
			isa = PBXTargetDependency;
			target = 3D10A5F4262581650049BDA1 /* AEPCampaign */;
			targetProxy = 3D10A62A2625826D0049BDA1 /* PBXContainerItemProxy */;
		};
		3D10A641262582A60049BDA1 /* PBXTargetDependency */ = {
			isa = PBXTargetDependency;
			target = 3D10A5F4262581650049BDA1 /* AEPCampaign */;
			targetProxy = 3D10A640262582A60049BDA1 /* PBXContainerItemProxy */;
		};
		D6B405F8263C99AA002814FC /* PBXTargetDependency */ = {
			isa = PBXTargetDependency;
			target = D6E9787C2639D197003F3372 /* CampaignTester */;
			targetProxy = D6B405F7263C99AA002814FC /* PBXContainerItemProxy */;
		};
		D6B4061B263C9A2E002814FC /* PBXTargetDependency */ = {
			isa = PBXTargetDependency;
			target = D6B40600263C99EE002814FC /* UnitTestApp */;
			targetProxy = D6B4061A263C9A2E002814FC /* PBXContainerItemProxy */;
		};
		D6B407CC26446301002814FC /* PBXTargetDependency */ = {
			isa = PBXTargetDependency;
			target = 3D10A5F4262581650049BDA1 /* AEPCampaign */;
			targetProxy = D6B407CB26446301002814FC /* PBXContainerItemProxy */;
		};
		D6E978A52639D1E2003F3372 /* PBXTargetDependency */ = {
			isa = PBXTargetDependency;
			target = 3D10A5F4262581650049BDA1 /* AEPCampaign */;
			targetProxy = D6E978A42639D1E2003F3372 /* PBXContainerItemProxy */;
		};
/* End PBXTargetDependency section */

/* Begin PBXVariantGroup section */
		D6B4060E263C99EF002814FC /* LaunchScreen.storyboard */ = {
			isa = PBXVariantGroup;
			children = (
				D6B4060F263C99EF002814FC /* Base */,
			);
			name = LaunchScreen.storyboard;
			sourceTree = "<group>";
		};
		D6E9788A2639D199003F3372 /* LaunchScreen.storyboard */ = {
			isa = PBXVariantGroup;
			children = (
				D6E9788B2639D199003F3372 /* Base */,
			);
			name = LaunchScreen.storyboard;
			sourceTree = "<group>";
		};
/* End PBXVariantGroup section */

/* Begin XCBuildConfiguration section */
		3D10A607262581650049BDA1 /* Debug */ = {
			isa = XCBuildConfiguration;
			buildSettings = {
				ALWAYS_SEARCH_USER_PATHS = NO;
				CLANG_ANALYZER_NONNULL = YES;
				CLANG_ANALYZER_NUMBER_OBJECT_CONVERSION = YES_AGGRESSIVE;
				CLANG_CXX_LANGUAGE_STANDARD = "gnu++14";
				CLANG_CXX_LIBRARY = "libc++";
				CLANG_ENABLE_MODULES = YES;
				CLANG_ENABLE_OBJC_ARC = YES;
				CLANG_ENABLE_OBJC_WEAK = YES;
				CLANG_WARN_BLOCK_CAPTURE_AUTORELEASING = YES;
				CLANG_WARN_BOOL_CONVERSION = YES;
				CLANG_WARN_COMMA = YES;
				CLANG_WARN_CONSTANT_CONVERSION = YES;
				CLANG_WARN_DEPRECATED_OBJC_IMPLEMENTATIONS = YES;
				CLANG_WARN_DIRECT_OBJC_ISA_USAGE = YES_ERROR;
				CLANG_WARN_DOCUMENTATION_COMMENTS = YES;
				CLANG_WARN_EMPTY_BODY = YES;
				CLANG_WARN_ENUM_CONVERSION = YES;
				CLANG_WARN_INFINITE_RECURSION = YES;
				CLANG_WARN_INT_CONVERSION = YES;
				CLANG_WARN_NON_LITERAL_NULL_CONVERSION = YES;
				CLANG_WARN_OBJC_IMPLICIT_RETAIN_SELF = YES;
				CLANG_WARN_OBJC_LITERAL_CONVERSION = YES;
				CLANG_WARN_OBJC_ROOT_CLASS = YES_ERROR;
				CLANG_WARN_QUOTED_INCLUDE_IN_FRAMEWORK_HEADER = YES;
				CLANG_WARN_RANGE_LOOP_ANALYSIS = YES;
				CLANG_WARN_STRICT_PROTOTYPES = YES;
				CLANG_WARN_SUSPICIOUS_MOVE = YES;
				CLANG_WARN_UNGUARDED_AVAILABILITY = YES_AGGRESSIVE;
				CLANG_WARN_UNREACHABLE_CODE = YES;
				CLANG_WARN__DUPLICATE_METHOD_MATCH = YES;
				COPY_PHASE_STRIP = NO;
				CURRENT_PROJECT_VERSION = 1;
				DEBUG_INFORMATION_FORMAT = dwarf;
				ENABLE_STRICT_OBJC_MSGSEND = YES;
				ENABLE_TESTABILITY = YES;
				GCC_C_LANGUAGE_STANDARD = gnu11;
				GCC_DYNAMIC_NO_PIC = NO;
				GCC_NO_COMMON_BLOCKS = YES;
				GCC_OPTIMIZATION_LEVEL = 0;
				GCC_PREPROCESSOR_DEFINITIONS = (
					"DEBUG=1",
					"$(inherited)",
				);
				GCC_WARN_64_TO_32_BIT_CONVERSION = YES;
				GCC_WARN_ABOUT_RETURN_TYPE = YES_ERROR;
				GCC_WARN_UNDECLARED_SELECTOR = YES;
				GCC_WARN_UNINITIALIZED_AUTOS = YES_AGGRESSIVE;
				GCC_WARN_UNUSED_FUNCTION = YES;
				GCC_WARN_UNUSED_VARIABLE = YES;
				IPHONEOS_DEPLOYMENT_TARGET = 10.0;
				MTL_ENABLE_DEBUG_INFO = INCLUDE_SOURCE;
				MTL_FAST_MATH = YES;
				ONLY_ACTIVE_ARCH = YES;
				SDKROOT = iphoneos;
				SWIFT_ACTIVE_COMPILATION_CONDITIONS = DEBUG;
				SWIFT_OPTIMIZATION_LEVEL = "-Onone";
				VERSIONING_SYSTEM = "apple-generic";
				VERSION_INFO_PREFIX = "";
			};
			name = Debug;
		};
		3D10A608262581650049BDA1 /* Release */ = {
			isa = XCBuildConfiguration;
			buildSettings = {
				ALWAYS_SEARCH_USER_PATHS = NO;
				CLANG_ANALYZER_NONNULL = YES;
				CLANG_ANALYZER_NUMBER_OBJECT_CONVERSION = YES_AGGRESSIVE;
				CLANG_CXX_LANGUAGE_STANDARD = "gnu++14";
				CLANG_CXX_LIBRARY = "libc++";
				CLANG_ENABLE_MODULES = YES;
				CLANG_ENABLE_OBJC_ARC = YES;
				CLANG_ENABLE_OBJC_WEAK = YES;
				CLANG_WARN_BLOCK_CAPTURE_AUTORELEASING = YES;
				CLANG_WARN_BOOL_CONVERSION = YES;
				CLANG_WARN_COMMA = YES;
				CLANG_WARN_CONSTANT_CONVERSION = YES;
				CLANG_WARN_DEPRECATED_OBJC_IMPLEMENTATIONS = YES;
				CLANG_WARN_DIRECT_OBJC_ISA_USAGE = YES_ERROR;
				CLANG_WARN_DOCUMENTATION_COMMENTS = YES;
				CLANG_WARN_EMPTY_BODY = YES;
				CLANG_WARN_ENUM_CONVERSION = YES;
				CLANG_WARN_INFINITE_RECURSION = YES;
				CLANG_WARN_INT_CONVERSION = YES;
				CLANG_WARN_NON_LITERAL_NULL_CONVERSION = YES;
				CLANG_WARN_OBJC_IMPLICIT_RETAIN_SELF = YES;
				CLANG_WARN_OBJC_LITERAL_CONVERSION = YES;
				CLANG_WARN_OBJC_ROOT_CLASS = YES_ERROR;
				CLANG_WARN_QUOTED_INCLUDE_IN_FRAMEWORK_HEADER = YES;
				CLANG_WARN_RANGE_LOOP_ANALYSIS = YES;
				CLANG_WARN_STRICT_PROTOTYPES = YES;
				CLANG_WARN_SUSPICIOUS_MOVE = YES;
				CLANG_WARN_UNGUARDED_AVAILABILITY = YES_AGGRESSIVE;
				CLANG_WARN_UNREACHABLE_CODE = YES;
				CLANG_WARN__DUPLICATE_METHOD_MATCH = YES;
				COPY_PHASE_STRIP = NO;
				CURRENT_PROJECT_VERSION = 1;
				DEBUG_INFORMATION_FORMAT = "dwarf-with-dsym";
				ENABLE_NS_ASSERTIONS = NO;
				ENABLE_STRICT_OBJC_MSGSEND = YES;
				GCC_C_LANGUAGE_STANDARD = gnu11;
				GCC_NO_COMMON_BLOCKS = YES;
				GCC_WARN_64_TO_32_BIT_CONVERSION = YES;
				GCC_WARN_ABOUT_RETURN_TYPE = YES_ERROR;
				GCC_WARN_UNDECLARED_SELECTOR = YES;
				GCC_WARN_UNINITIALIZED_AUTOS = YES_AGGRESSIVE;
				GCC_WARN_UNUSED_FUNCTION = YES;
				GCC_WARN_UNUSED_VARIABLE = YES;
				IPHONEOS_DEPLOYMENT_TARGET = 10.0;
				MTL_ENABLE_DEBUG_INFO = NO;
				MTL_FAST_MATH = YES;
				SDKROOT = iphoneos;
				SWIFT_COMPILATION_MODE = wholemodule;
				SWIFT_OPTIMIZATION_LEVEL = "-O";
				VALIDATE_PRODUCT = YES;
				VERSIONING_SYSTEM = "apple-generic";
				VERSION_INFO_PREFIX = "";
			};
			name = Release;
		};
		3D10A60A262581650049BDA1 /* Debug */ = {
			isa = XCBuildConfiguration;
			baseConfigurationReference = 150C854BF5853ED961FE86F8 /* Pods-AEPCampaign.debug.xcconfig */;
			buildSettings = {
				CLANG_ENABLE_MODULES = YES;
				CODE_SIGN_STYLE = Automatic;
				DEFINES_MODULE = YES;
				DEVELOPMENT_TEAM = FKGEE875K4;
				DYLIB_COMPATIBILITY_VERSION = 1;
				DYLIB_CURRENT_VERSION = 1;
				DYLIB_INSTALL_NAME_BASE = "@rpath";
				INFOPLIST_FILE = AEPCampaign/Sources/Info.plist;
				INSTALL_PATH = "$(LOCAL_LIBRARY_DIR)/Frameworks";
				IPHONEOS_DEPLOYMENT_TARGET = 10.0;
				LD_RUNPATH_SEARCH_PATHS = (
					"$(inherited)",
					"@executable_path/Frameworks",
					"@loader_path/Frameworks",
				);
				PRODUCT_BUNDLE_IDENTIFIER = com.adobe.mobile.AEPCampaign;
				PRODUCT_NAME = "$(TARGET_NAME:c99extidentifier)";
				SKIP_INSTALL = YES;
				SUPPORTS_MACCATALYST = YES;
				SWIFT_OPTIMIZATION_LEVEL = "-Onone";
				SWIFT_VERSION = 5.0;
				TARGETED_DEVICE_FAMILY = "1,2";
			};
			name = Debug;
		};
		3D10A60B262581650049BDA1 /* Release */ = {
			isa = XCBuildConfiguration;
			baseConfigurationReference = A3A99FAF3EF2C88ACE12F2DC /* Pods-AEPCampaign.release.xcconfig */;
			buildSettings = {
				CLANG_ENABLE_MODULES = YES;
				CODE_SIGN_STYLE = Automatic;
				DEFINES_MODULE = YES;
				DEVELOPMENT_TEAM = FKGEE875K4;
				DYLIB_COMPATIBILITY_VERSION = 1;
				DYLIB_CURRENT_VERSION = 1;
				DYLIB_INSTALL_NAME_BASE = "@rpath";
				INFOPLIST_FILE = AEPCampaign/Sources/Info.plist;
				INSTALL_PATH = "$(LOCAL_LIBRARY_DIR)/Frameworks";
				IPHONEOS_DEPLOYMENT_TARGET = 10.0;
				LD_RUNPATH_SEARCH_PATHS = (
					"$(inherited)",
					"@executable_path/Frameworks",
					"@loader_path/Frameworks",
				);
				PRODUCT_BUNDLE_IDENTIFIER = com.adobe.mobile.AEPCampaign;
				PRODUCT_NAME = "$(TARGET_NAME:c99extidentifier)";
				SKIP_INSTALL = YES;
				SUPPORTS_MACCATALYST = YES;
				SWIFT_VERSION = 5.0;
				TARGETED_DEVICE_FAMILY = "1,2";
			};
			name = Release;
		};
		3D10A62D2625826D0049BDA1 /* Debug */ = {
			isa = XCBuildConfiguration;
			baseConfigurationReference = C1FA72034961068F23ECE0E5 /* Pods-AEPCampaignFunctionalTests.debug.xcconfig */;
			buildSettings = {
				ALWAYS_EMBED_SWIFT_STANDARD_LIBRARIES = YES;
				CODE_SIGN_STYLE = Automatic;
				DEVELOPMENT_TEAM = FKGEE875K4;
				INFOPLIST_FILE = "$(SRCROOT)/AEPCampaign/Tests/Info.plist";
				LD_RUNPATH_SEARCH_PATHS = (
					"$(inherited)",
					"@executable_path/Frameworks",
					"@loader_path/Frameworks",
				);
				PRODUCT_BUNDLE_IDENTIFIER = com.adobe.mobile.AEPCampaignFunctionalTests;
				PRODUCT_NAME = "$(TARGET_NAME)";
				SWIFT_VERSION = 5.0;
				TARGETED_DEVICE_FAMILY = "1,2";
			};
			name = Debug;
		};
		3D10A62E2625826D0049BDA1 /* Release */ = {
			isa = XCBuildConfiguration;
			baseConfigurationReference = 8155209467545C587AE3CC12 /* Pods-AEPCampaignFunctionalTests.release.xcconfig */;
			buildSettings = {
				ALWAYS_EMBED_SWIFT_STANDARD_LIBRARIES = YES;
				CODE_SIGN_STYLE = Automatic;
				DEVELOPMENT_TEAM = FKGEE875K4;
				INFOPLIST_FILE = "$(SRCROOT)/AEPCampaign/Tests/Info.plist";
				LD_RUNPATH_SEARCH_PATHS = (
					"$(inherited)",
					"@executable_path/Frameworks",
					"@loader_path/Frameworks",
				);
				PRODUCT_BUNDLE_IDENTIFIER = com.adobe.mobile.AEPCampaignFunctionalTests;
				PRODUCT_NAME = "$(TARGET_NAME)";
				SWIFT_VERSION = 5.0;
				TARGETED_DEVICE_FAMILY = "1,2";
			};
			name = Release;
		};
		3D10A643262582A60049BDA1 /* Debug */ = {
			isa = XCBuildConfiguration;
			baseConfigurationReference = 0658E66756CCA4CD9BC43EEA /* Pods-AEPCampaignUnitTests.debug.xcconfig */;
			buildSettings = {
				ALWAYS_EMBED_SWIFT_STANDARD_LIBRARIES = YES;
				CODE_SIGN_STYLE = Automatic;
				DEVELOPMENT_TEAM = FKGEE875K4;
				INFOPLIST_FILE = "$(SRCROOT)/AEPCampaign/Tests/Info.plist";
				LD_RUNPATH_SEARCH_PATHS = (
					"$(inherited)",
					"@executable_path/Frameworks",
					"@loader_path/Frameworks",
				);
				PRODUCT_BUNDLE_IDENTIFIER = com.adobe.mobile.AEPCampaignUnitTests;
				PRODUCT_NAME = "$(TARGET_NAME)";
				SWIFT_VERSION = 5.0;
				TARGETED_DEVICE_FAMILY = "1,2";
				TEST_HOST = "$(BUILT_PRODUCTS_DIR)/UnitTestApp.app/UnitTestApp";
			};
			name = Debug;
		};
		3D10A644262582A60049BDA1 /* Release */ = {
			isa = XCBuildConfiguration;
			baseConfigurationReference = FCB64B12141CA636FC40E888 /* Pods-AEPCampaignUnitTests.release.xcconfig */;
			buildSettings = {
				ALWAYS_EMBED_SWIFT_STANDARD_LIBRARIES = YES;
				CODE_SIGN_STYLE = Automatic;
				DEVELOPMENT_TEAM = FKGEE875K4;
				INFOPLIST_FILE = "$(SRCROOT)/AEPCampaign/Tests/Info.plist";
				LD_RUNPATH_SEARCH_PATHS = (
					"$(inherited)",
					"@executable_path/Frameworks",
					"@loader_path/Frameworks",
				);
				PRODUCT_BUNDLE_IDENTIFIER = com.adobe.mobile.AEPCampaignUnitTests;
				PRODUCT_NAME = "$(TARGET_NAME)";
				SWIFT_VERSION = 5.0;
				TARGETED_DEVICE_FAMILY = "1,2";
				TEST_HOST = "$(BUILT_PRODUCTS_DIR)/UnitTestApp.app/UnitTestApp";
			};
			name = Release;
		};
		D6B40613263C99F0002814FC /* Debug */ = {
			isa = XCBuildConfiguration;
			buildSettings = {
				ASSETCATALOG_COMPILER_APPICON_NAME = AppIcon;
				ASSETCATALOG_COMPILER_GLOBAL_ACCENT_COLOR_NAME = AccentColor;
				CODE_SIGN_STYLE = Automatic;
				DEVELOPMENT_ASSET_PATHS = "\"UnitTestApp/Preview Content\"";
				ENABLE_PREVIEWS = YES;
				INFOPLIST_FILE = UnitTestApp/Info.plist;
				IPHONEOS_DEPLOYMENT_TARGET = 13.0;
				LD_RUNPATH_SEARCH_PATHS = (
					"$(inherited)",
					"@executable_path/Frameworks",
				);
				PRODUCT_BUNDLE_IDENTIFIER = com.adobe.mobile.UnitTestApp;
				PRODUCT_NAME = "$(TARGET_NAME)";
				SWIFT_VERSION = 5.0;
				TARGETED_DEVICE_FAMILY = "1,2";
			};
			name = Debug;
		};
		D6B40614263C99F0002814FC /* Release */ = {
			isa = XCBuildConfiguration;
			buildSettings = {
				ASSETCATALOG_COMPILER_APPICON_NAME = AppIcon;
				ASSETCATALOG_COMPILER_GLOBAL_ACCENT_COLOR_NAME = AccentColor;
				CODE_SIGN_STYLE = Automatic;
				DEVELOPMENT_ASSET_PATHS = "\"UnitTestApp/Preview Content\"";
				ENABLE_PREVIEWS = YES;
				INFOPLIST_FILE = UnitTestApp/Info.plist;
				IPHONEOS_DEPLOYMENT_TARGET = 13.0;
				LD_RUNPATH_SEARCH_PATHS = (
					"$(inherited)",
					"@executable_path/Frameworks",
				);
				PRODUCT_BUNDLE_IDENTIFIER = com.adobe.mobile.UnitTestApp;
				PRODUCT_NAME = "$(TARGET_NAME)";
				SWIFT_VERSION = 5.0;
				TARGETED_DEVICE_FAMILY = "1,2";
			};
			name = Release;
		};
		D6B407C3264462F8002814FC /* Debug */ = {
			isa = XCBuildConfiguration;
			buildSettings = {
				CODE_SIGN_STYLE = Automatic;
				DEVELOPMENT_TEAM = FKGEE875K4;
				PRODUCT_NAME = "$(TARGET_NAME)";
			};
			name = Debug;
		};
		D6B407C4264462F8002814FC /* Release */ = {
			isa = XCBuildConfiguration;
			buildSettings = {
				CODE_SIGN_STYLE = Automatic;
				DEVELOPMENT_TEAM = FKGEE875K4;
				PRODUCT_NAME = "$(TARGET_NAME)";
			};
			name = Release;
		};
		D6E9788E2639D199003F3372 /* Debug */ = {
			isa = XCBuildConfiguration;
			baseConfigurationReference = 6FFFA97883A90DADCE3A92BE /* Pods-CampaignTester.debug.xcconfig */;
			buildSettings = {
				ASSETCATALOG_COMPILER_APPICON_NAME = AppIcon;
				ASSETCATALOG_COMPILER_GLOBAL_ACCENT_COLOR_NAME = AccentColor;
				CODE_SIGN_ENTITLEMENTS = CampaignTester/CampaignTester.entitlements;
				CODE_SIGN_STYLE = Automatic;
				DEVELOPMENT_ASSET_PATHS = "\"CampaignTester/Preview Content\"";
				DEVELOPMENT_TEAM = FKGEE875K4;
				ENABLE_PREVIEWS = YES;
				INFOPLIST_FILE = CampaignTester/Info.plist;
				IPHONEOS_DEPLOYMENT_TARGET = 14.1;
				LD_RUNPATH_SEARCH_PATHS = (
					"$(inherited)",
					"@executable_path/Frameworks",
				);
				PRODUCT_BUNDLE_IDENTIFIER = com.adobe.CampaignTester;
				PRODUCT_NAME = "$(TARGET_NAME)";
				SWIFT_VERSION = 5.0;
				TARGETED_DEVICE_FAMILY = "1,2";
			};
			name = Debug;
		};
		D6E9788F2639D199003F3372 /* Release */ = {
			isa = XCBuildConfiguration;
			baseConfigurationReference = 15428E88B323601D278C41FE /* Pods-CampaignTester.release.xcconfig */;
			buildSettings = {
				ASSETCATALOG_COMPILER_APPICON_NAME = AppIcon;
				ASSETCATALOG_COMPILER_GLOBAL_ACCENT_COLOR_NAME = AccentColor;
				CODE_SIGN_ENTITLEMENTS = CampaignTester/CampaignTester.entitlements;
				CODE_SIGN_STYLE = Automatic;
				DEVELOPMENT_ASSET_PATHS = "\"CampaignTester/Preview Content\"";
				DEVELOPMENT_TEAM = FKGEE875K4;
				ENABLE_PREVIEWS = YES;
				INFOPLIST_FILE = CampaignTester/Info.plist;
				IPHONEOS_DEPLOYMENT_TARGET = 14.1;
				LD_RUNPATH_SEARCH_PATHS = (
					"$(inherited)",
					"@executable_path/Frameworks",
				);
				PRODUCT_BUNDLE_IDENTIFIER = com.adobe.CampaignTester;
				PRODUCT_NAME = "$(TARGET_NAME)";
				SWIFT_VERSION = 5.0;
				TARGETED_DEVICE_FAMILY = "1,2";
			};
			name = Release;
		};
/* End XCBuildConfiguration section */

/* Begin XCConfigurationList section */
		3D10A5EF262581650049BDA1 /* Build configuration list for PBXProject "AEPCampaign" */ = {
			isa = XCConfigurationList;
			buildConfigurations = (
				3D10A607262581650049BDA1 /* Debug */,
				3D10A608262581650049BDA1 /* Release */,
			);
			defaultConfigurationIsVisible = 0;
			defaultConfigurationName = Release;
		};
		3D10A609262581650049BDA1 /* Build configuration list for PBXNativeTarget "AEPCampaign" */ = {
			isa = XCConfigurationList;
			buildConfigurations = (
				3D10A60A262581650049BDA1 /* Debug */,
				3D10A60B262581650049BDA1 /* Release */,
			);
			defaultConfigurationIsVisible = 0;
			defaultConfigurationName = Release;
		};
		3D10A62C2625826D0049BDA1 /* Build configuration list for PBXNativeTarget "AEPCampaignFunctionalTests" */ = {
			isa = XCConfigurationList;
			buildConfigurations = (
				3D10A62D2625826D0049BDA1 /* Debug */,
				3D10A62E2625826D0049BDA1 /* Release */,
			);
			defaultConfigurationIsVisible = 0;
			defaultConfigurationName = Release;
		};
		3D10A642262582A60049BDA1 /* Build configuration list for PBXNativeTarget "AEPCampaignUnitTests" */ = {
			isa = XCConfigurationList;
			buildConfigurations = (
				3D10A643262582A60049BDA1 /* Debug */,
				3D10A644262582A60049BDA1 /* Release */,
			);
			defaultConfigurationIsVisible = 0;
			defaultConfigurationName = Release;
		};
		D6B40612263C99F0002814FC /* Build configuration list for PBXNativeTarget "UnitTestApp" */ = {
			isa = XCConfigurationList;
			buildConfigurations = (
				D6B40613263C99F0002814FC /* Debug */,
				D6B40614263C99F0002814FC /* Release */,
			);
			defaultConfigurationIsVisible = 0;
			defaultConfigurationName = Release;
		};
		D6B407C2264462F8002814FC /* Build configuration list for PBXAggregateTarget "AEPCampaignXCFramework" */ = {
			isa = XCConfigurationList;
			buildConfigurations = (
				D6B407C3264462F8002814FC /* Debug */,
				D6B407C4264462F8002814FC /* Release */,
			);
			defaultConfigurationIsVisible = 0;
			defaultConfigurationName = Release;
		};
		D6E978902639D199003F3372 /* Build configuration list for PBXNativeTarget "CampaignTester" */ = {
			isa = XCConfigurationList;
			buildConfigurations = (
				D6E9788E2639D199003F3372 /* Debug */,
				D6E9788F2639D199003F3372 /* Release */,
			);
			defaultConfigurationIsVisible = 0;
			defaultConfigurationName = Release;
		};
/* End XCConfigurationList section */
	};
	rootObject = 3D10A5EC262581650049BDA1 /* Project object */;
}<|MERGE_RESOLUTION|>--- conflicted
+++ resolved
@@ -53,11 +53,7 @@
 		D6B2F0292637445D00747CFE /* CampaignRuleConsequence.swift in Sources */ = {isa = PBXBuildFile; fileRef = D6B2F0282637445D00747CFE /* CampaignRuleConsequence.swift */; };
 		D6B2F02E2637786D00747CFE /* LocalNotificationMessage.swift in Sources */ = {isa = PBXBuildFile; fileRef = D6B2F02D2637786D00747CFE /* LocalNotificationMessage.swift */; };
 		D6B2F04E26386EB100747CFE /* CampaignMessaging.swift in Sources */ = {isa = PBXBuildFile; fileRef = D6B2F04D26386EB100747CFE /* CampaignMessaging.swift */; };
-<<<<<<< HEAD
-		D6B405AC263B801B002814FC /* MessageTests.swift in Sources */ = {isa = PBXBuildFile; fileRef = D6B405AB263B801B002814FC /* MessageTests.swift */; };
-=======
 		D6B405AC263B801B002814FC /* CampaignMessagingTests.swift in Sources */ = {isa = PBXBuildFile; fileRef = D6B405AB263B801B002814FC /* CampaignMessagingTests.swift */; };
->>>>>>> 1ad745a1
 		D6B405C3263C58F7002814FC /* TestMessage.swift in Sources */ = {isa = PBXBuildFile; fileRef = D6B405C2263C58F7002814FC /* TestMessage.swift */; };
 		D6B405C9263C6057002814FC /* MockUrlService.swift in Sources */ = {isa = PBXBuildFile; fileRef = D6B405C8263C6057002814FC /* MockUrlService.swift */; };
 		D6B405CA263C6057002814FC /* MockUrlService.swift in Sources */ = {isa = PBXBuildFile; fileRef = D6B405C8263C6057002814FC /* MockUrlService.swift */; };
@@ -188,11 +184,7 @@
 		D6B2F0282637445D00747CFE /* CampaignRuleConsequence.swift */ = {isa = PBXFileReference; lastKnownFileType = sourcecode.swift; path = CampaignRuleConsequence.swift; sourceTree = "<group>"; };
 		D6B2F02D2637786D00747CFE /* LocalNotificationMessage.swift */ = {isa = PBXFileReference; lastKnownFileType = sourcecode.swift; path = LocalNotificationMessage.swift; sourceTree = "<group>"; };
 		D6B2F04D26386EB100747CFE /* CampaignMessaging.swift */ = {isa = PBXFileReference; lastKnownFileType = sourcecode.swift; path = CampaignMessaging.swift; sourceTree = "<group>"; };
-<<<<<<< HEAD
-		D6B405AB263B801B002814FC /* MessageTests.swift */ = {isa = PBXFileReference; lastKnownFileType = sourcecode.swift; path = MessageTests.swift; sourceTree = "<group>"; };
-=======
 		D6B405AB263B801B002814FC /* CampaignMessagingTests.swift */ = {isa = PBXFileReference; lastKnownFileType = sourcecode.swift; path = CampaignMessagingTests.swift; sourceTree = "<group>"; };
->>>>>>> 1ad745a1
 		D6B405C2263C58F7002814FC /* TestMessage.swift */ = {isa = PBXFileReference; lastKnownFileType = sourcecode.swift; path = TestMessage.swift; sourceTree = "<group>"; };
 		D6B405C8263C6057002814FC /* MockUrlService.swift */ = {isa = PBXFileReference; lastKnownFileType = sourcecode.swift; path = MockUrlService.swift; sourceTree = "<group>"; };
 		D6B40601263C99EE002814FC /* UnitTestApp.app */ = {isa = PBXFileReference; explicitFileType = wrapper.application; includeInIndex = 0; path = UnitTestApp.app; sourceTree = BUILT_PRODUCTS_DIR; };
@@ -865,10 +857,7 @@
 				3D10A6582625841C0049BDA1 /* CampaignConstants.swift in Sources */,
 				D6B2F02E2637786D00747CFE /* LocalNotificationMessage.swift in Sources */,
 				D6577E1A262DFFA9008F0528 /* HitQueuing+Campaign.swift in Sources */,
-<<<<<<< HEAD
 				D6B4069326424F32002814FC /* CampaignFullscreenMessageDelegate.swift in Sources */,
-=======
->>>>>>> 1ad745a1
 				D6B2F04E26386EB100747CFE /* CampaignMessaging.swift in Sources */,
 				D6B2F0292637445D00747CFE /* CampaignRuleConsequence.swift in Sources */,
 				D6B4068C26420269002814FC /* CampaignFullscreenMessage.swift in Sources */,
