--- conflicted
+++ resolved
@@ -218,15 +218,12 @@
 		D61AA9AC26575CE700D44D12 /* CampaignMessaging.swift */ = {isa = PBXFileReference; fileEncoding = 4; lastKnownFileType = sourcecode.swift; path = CampaignMessaging.swift; sourceTree = "<group>"; };
 		D61AA9AD26575CE700D44D12 /* AlertMessage.swift */ = {isa = PBXFileReference; fileEncoding = 4; lastKnownFileType = sourcecode.swift; path = AlertMessage.swift; sourceTree = "<group>"; };
 		D61AA9AE26575CE700D44D12 /* LocalNotificationMessage.swift */ = {isa = PBXFileReference; fileEncoding = 4; lastKnownFileType = sourcecode.swift; path = LocalNotificationMessage.swift; sourceTree = "<group>"; };
-<<<<<<< HEAD
 		D655170E2667F6FB00A152CF /* Package.swift */ = {isa = PBXFileReference; lastKnownFileType = sourcecode.swift; path = Package.swift; sourceTree = "<group>"; };
 		D655170F2667F72600A152CF /* README.md */ = {isa = PBXFileReference; lastKnownFileType = net.daringfireball.markdown; path = README.md; sourceTree = "<group>"; };
-=======
 		D65515642660685300A152CF /* TestableNetworkService.swift */ = {isa = PBXFileReference; lastKnownFileType = sourcecode.swift; path = TestableNetworkService.swift; sourceTree = "<group>"; };
 		D655169B266695A900A152CF /* FunctionalTestConstants.swift */ = {isa = PBXFileReference; lastKnownFileType = sourcecode.swift; path = FunctionalTestConstants.swift; sourceTree = "<group>"; };
 		D655175826681ED000A152CF /* Adobe-SanJose.gpx */ = {isa = PBXFileReference; lastKnownFileType = text.xml; path = "Adobe-SanJose.gpx"; sourceTree = "<group>"; };
 		D655177C26687C3D00A152CF /* rules-testing.zip */ = {isa = PBXFileReference; lastKnownFileType = archive.zip; path = "rules-testing.zip"; sourceTree = "<group>"; };
->>>>>>> 91eb45f6
 		D6577DE42628DA8D008F0528 /* MockDataQueueService.swift */ = {isa = PBXFileReference; lastKnownFileType = sourcecode.swift; path = MockDataQueueService.swift; sourceTree = "<group>"; };
 		D6577DED2628DAC7008F0528 /* MockDataQueuing.swift */ = {isa = PBXFileReference; lastKnownFileType = sourcecode.swift; path = MockDataQueuing.swift; sourceTree = "<group>"; };
 		D6577DF92628F48A008F0528 /* URL+Campaign.swift */ = {isa = PBXFileReference; lastKnownFileType = sourcecode.swift; path = "URL+Campaign.swift"; sourceTree = "<group>"; };
