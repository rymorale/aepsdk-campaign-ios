--- conflicted
+++ resolved
@@ -31,7 +31,6 @@
 		3D46568B262A1DBE00BFC421 /* MessageInteractionTracker.swift in Sources */ = {isa = PBXBuildFile; fileRef = 3D46568A262A1DBE00BFC421 /* MessageInteractionTracker.swift */; };
 		3D465693262F4C9800BFC421 /* TestableExtensionRuntime.swift in Sources */ = {isa = PBXBuildFile; fileRef = 3D465692262F4C9800BFC421 /* TestableExtensionRuntime.swift */; };
 		3D4656A9262F510D00BFC421 /* CampaignTests.swift in Sources */ = {isa = PBXBuildFile; fileRef = 3D4656A8262F510D00BFC421 /* CampaignTests.swift */; };
-<<<<<<< HEAD
 		62FD4F96F29454684E169BA6 /* Pods_CampaignTester.framework in Frameworks */ = {isa = PBXBuildFile; fileRef = A3DF14172497EF8FE5FD0CEE /* Pods_CampaignTester.framework */; };
 		9961B5CB48F7BE9C393DBB0B /* Pods_AEPCampaignFunctionalTests.framework in Frameworks */ = {isa = PBXBuildFile; fileRef = 815CCC4E98E8776AE2491F3B /* Pods_AEPCampaignFunctionalTests.framework */; };
 		D64731C92644D3350065A992 /* NotificationCenter.framework in Frameworks */ = {isa = PBXBuildFile; fileRef = D6E978A72639D1F2003F3372 /* NotificationCenter.framework */; };
@@ -39,7 +38,6 @@
 		D64731D22644D33A0065A992 /* UserNotifications.framework in Frameworks */ = {isa = PBXBuildFile; fileRef = D6E978A82639D1F2003F3372 /* UserNotifications.framework */; };
 		D64732152645C7DF0065A992 /* CampaignCachedRules.swift in Sources */ = {isa = PBXBuildFile; fileRef = D64732142645C7DE0065A992 /* CampaignCachedRules.swift */; };
 		D647321C2645C9C60065A992 /* CampaignCacheable.swift in Sources */ = {isa = PBXBuildFile; fileRef = D647321B2645C9C60065A992 /* CampaignCacheable.swift */; };
-=======
 		3D4657362637521700BFC421 /* CampaignRulesDownloader.swift in Sources */ = {isa = PBXBuildFile; fileRef = 3D4657352637521700BFC421 /* CampaignRulesDownloader.swift */; };
 		3D46573F2637739D00BFC421 /* CampaignCachedRules.swift in Sources */ = {isa = PBXBuildFile; fileRef = 3D46573D2637739D00BFC421 /* CampaignCachedRules.swift */; };
 		3D4657402637739D00BFC421 /* CampaignCacheable.swift in Sources */ = {isa = PBXBuildFile; fileRef = 3D46573E2637739D00BFC421 /* CampaignCacheable.swift */; };
@@ -48,7 +46,6 @@
 		9C45F90B11EB2103A1BB8AB3 /* Pods_AEPCampaignUnitTests.framework in Frameworks */ = {isa = PBXBuildFile; fileRef = 374428386226D10931057570 /* Pods_AEPCampaignUnitTests.framework */; };
 		CA7090B0230966F0E39740C6 /* Pods_CampaignTester.framework in Frameworks */ = {isa = PBXBuildFile; fileRef = EA739EA6395FC06CCA2D8E84 /* Pods_CampaignTester.framework */; };
 		CC5CD838C90CBE5CF7F50374 /* Pods_AEPCampaignFunctionalTests.framework in Frameworks */ = {isa = PBXBuildFile; fileRef = FB375DC15B9F10E504C14968 /* Pods_AEPCampaignFunctionalTests.framework */; };
->>>>>>> 46d19362
 		D6577DE52628DA8D008F0528 /* MockDataQueueService.swift in Sources */ = {isa = PBXBuildFile; fileRef = D6577DE42628DA8D008F0528 /* MockDataQueueService.swift */; };
 		D6577DE62628DA8D008F0528 /* MockDataQueueService.swift in Sources */ = {isa = PBXBuildFile; fileRef = D6577DE42628DA8D008F0528 /* MockDataQueueService.swift */; };
 		D6577DEE2628DAC7008F0528 /* MockDataQueuing.swift in Sources */ = {isa = PBXBuildFile; fileRef = D6577DED2628DAC7008F0528 /* MockDataQueuing.swift */; };
@@ -172,7 +169,6 @@
 		3D46568A262A1DBE00BFC421 /* MessageInteractionTracker.swift */ = {isa = PBXFileReference; lastKnownFileType = sourcecode.swift; path = MessageInteractionTracker.swift; sourceTree = "<group>"; };
 		3D465692262F4C9800BFC421 /* TestableExtensionRuntime.swift */ = {isa = PBXFileReference; fileEncoding = 4; lastKnownFileType = sourcecode.swift; path = TestableExtensionRuntime.swift; sourceTree = "<group>"; };
 		3D4656A8262F510D00BFC421 /* CampaignTests.swift */ = {isa = PBXFileReference; lastKnownFileType = sourcecode.swift; path = CampaignTests.swift; sourceTree = "<group>"; };
-<<<<<<< HEAD
 		4D09EDCE32512CC3F38B932E /* Pods-AEPCampaign-AEPCampaignFunctionalTests.release.xcconfig */ = {isa = PBXFileReference; includeInIndex = 1; lastKnownFileType = text.xcconfig; name = "Pods-AEPCampaign-AEPCampaignFunctionalTests.release.xcconfig"; path = "Target Support Files/Pods-AEPCampaign-AEPCampaignFunctionalTests/Pods-AEPCampaign-AEPCampaignFunctionalTests.release.xcconfig"; sourceTree = "<group>"; };
 		553E4A339944C71CD61160B8 /* Pods_AEPCampaign.framework */ = {isa = PBXFileReference; explicitFileType = wrapper.framework; includeInIndex = 0; path = Pods_AEPCampaign.framework; sourceTree = BUILT_PRODUCTS_DIR; };
 		6FFFA97883A90DADCE3A92BE /* Pods-CampaignTester.debug.xcconfig */ = {isa = PBXFileReference; includeInIndex = 1; lastKnownFileType = text.xcconfig; name = "Pods-CampaignTester.debug.xcconfig"; path = "Target Support Files/Pods-CampaignTester/Pods-CampaignTester.debug.xcconfig"; sourceTree = "<group>"; };
@@ -185,7 +181,6 @@
 		C1FA72034961068F23ECE0E5 /* Pods-AEPCampaignFunctionalTests.debug.xcconfig */ = {isa = PBXFileReference; includeInIndex = 1; lastKnownFileType = text.xcconfig; name = "Pods-AEPCampaignFunctionalTests.debug.xcconfig"; path = "Target Support Files/Pods-AEPCampaignFunctionalTests/Pods-AEPCampaignFunctionalTests.debug.xcconfig"; sourceTree = "<group>"; };
 		D64732142645C7DE0065A992 /* CampaignCachedRules.swift */ = {isa = PBXFileReference; lastKnownFileType = sourcecode.swift; path = CampaignCachedRules.swift; sourceTree = "<group>"; };
 		D647321B2645C9C60065A992 /* CampaignCacheable.swift */ = {isa = PBXFileReference; lastKnownFileType = sourcecode.swift; path = CampaignCacheable.swift; sourceTree = "<group>"; };
-=======
 		3D4657352637521700BFC421 /* CampaignRulesDownloader.swift */ = {isa = PBXFileReference; fileEncoding = 4; lastKnownFileType = sourcecode.swift; path = CampaignRulesDownloader.swift; sourceTree = "<group>"; };
 		3D46573D2637739D00BFC421 /* CampaignCachedRules.swift */ = {isa = PBXFileReference; fileEncoding = 4; lastKnownFileType = sourcecode.swift; path = CampaignCachedRules.swift; sourceTree = "<group>"; };
 		3D46573E2637739D00BFC421 /* CampaignCacheable.swift */ = {isa = PBXFileReference; fileEncoding = 4; lastKnownFileType = sourcecode.swift; path = CampaignCacheable.swift; sourceTree = "<group>"; };
@@ -196,7 +191,6 @@
 		7BF5C3BDD4347DCA119A9115 /* Pods-CampaignTester.debug.xcconfig */ = {isa = PBXFileReference; includeInIndex = 1; lastKnownFileType = text.xcconfig; name = "Pods-CampaignTester.debug.xcconfig"; path = "Target Support Files/Pods-CampaignTester/Pods-CampaignTester.debug.xcconfig"; sourceTree = "<group>"; };
 		8025CEBEA95DC90CDBADB1FE /* Pods-AEPCampaign.release.xcconfig */ = {isa = PBXFileReference; includeInIndex = 1; lastKnownFileType = text.xcconfig; name = "Pods-AEPCampaign.release.xcconfig"; path = "Target Support Files/Pods-AEPCampaign/Pods-AEPCampaign.release.xcconfig"; sourceTree = "<group>"; };
 		C4B4AA96C4249A68B45D411A /* Pods-AEPCampaignFunctionalTests.release.xcconfig */ = {isa = PBXFileReference; includeInIndex = 1; lastKnownFileType = text.xcconfig; name = "Pods-AEPCampaignFunctionalTests.release.xcconfig"; path = "Target Support Files/Pods-AEPCampaignFunctionalTests/Pods-AEPCampaignFunctionalTests.release.xcconfig"; sourceTree = "<group>"; };
->>>>>>> 46d19362
 		D6577DE42628DA8D008F0528 /* MockDataQueueService.swift */ = {isa = PBXFileReference; lastKnownFileType = sourcecode.swift; path = MockDataQueueService.swift; sourceTree = "<group>"; };
 		D6577DED2628DAC7008F0528 /* MockDataQueuing.swift */ = {isa = PBXFileReference; lastKnownFileType = sourcecode.swift; path = MockDataQueuing.swift; sourceTree = "<group>"; };
 		D6577DF92628F48A008F0528 /* URL+Campaign.swift */ = {isa = PBXFileReference; lastKnownFileType = sourcecode.swift; path = "URL+Campaign.swift"; sourceTree = "<group>"; };
@@ -284,18 +278,12 @@
 			isa = PBXFrameworksBuildPhase;
 			buildActionMask = 2147483647;
 			files = (
-<<<<<<< HEAD
-				D64731D22644D33A0065A992 /* UserNotifications.framework in Frameworks */,
 				D64731D02644D3370065A992 /* WebKit.framework in Frameworks */,
 				D6B407102643921E002814FC /* AEPCampaign.framework in Frameworks */,
-				62FD4F96F29454684E169BA6 /* Pods_CampaignTester.framework in Frameworks */,
-				D64731C92644D3350065A992 /* NotificationCenter.framework in Frameworks */,
-=======
 				D6E978A92639D1F2003F3372 /* UserNotificationsUI.framework in Frameworks */,
 				D6E978AA2639D1F2003F3372 /* NotificationCenter.framework in Frameworks */,
 				D6E978AB2639D1F2003F3372 /* UserNotifications.framework in Frameworks */,
 				CA7090B0230966F0E39740C6 /* Pods_CampaignTester.framework in Frameworks */,
->>>>>>> 46d19362
 			);
 			runOnlyForDeploymentPostprocessing = 0;
 		};
@@ -368,13 +356,8 @@
 		3D10A61B262581AD0049BDA1 /* Sources */ = {
 			isa = PBXGroup;
 			children = (
-<<<<<<< HEAD
 				D6B2F0242637444600747CFE /* rules */,
 				D6B2F01E2637326800747CFE /* messages */,
-=======
-				3D4657162633813800BFC421 /* rules */,
-				D6B2F01E2637326800747CFE /* Messages */,
->>>>>>> 46d19362
 				3D10A5F8262581650049BDA1 /* AEPCampaign.h */,
 				3D10A5F9262581650049BDA1 /* Info.plist */,
 				3D10A652262583C70049BDA1 /* Campaign.swift */,
@@ -423,7 +406,6 @@
 			path = AEPCampaignUnitTests;
 			sourceTree = "<group>";
 		};
-<<<<<<< HEAD
 		D6B2F01E2637326800747CFE /* messages */ = {
 			isa = PBXGroup;
 			children = (
@@ -436,14 +418,6 @@
 			sourceTree = "<group>";
 		};
 		D6B2F0242637444600747CFE /* rules */ = {
-			isa = PBXGroup;
-			children = (
-				D64732142645C7DE0065A992 /* CampaignCachedRules.swift */,
-				D647321B2645C9C60065A992 /* CampaignCacheable.swift */,
-			);
-			path = rules;
-=======
-		3D4657162633813800BFC421 /* rules */ = {
 			isa = PBXGroup;
 			children = (
 				3D4657D326449FA900BFC421 /* CampaignMessageAssetsCache.swift */,
@@ -453,16 +427,6 @@
 				3D4657352637521700BFC421 /* CampaignRulesDownloader.swift */,
 			);
 			path = rules;
-			sourceTree = "<group>";
-		};
-		D6B2F01E2637326800747CFE /* Messages */ = {
-			isa = PBXGroup;
-			children = (
-				D6B2F04D26386EB100747CFE /* CampaignMessaging.swift */,
-				D6B2F02D2637786D00747CFE /* LocalNotificationMessage.swift */,
-			);
-			path = Messages;
->>>>>>> 46d19362
 			sourceTree = "<group>";
 		};
 		D6B40602263C99EE002814FC /* UnitTestApp */ = {
@@ -627,12 +591,8 @@
 				D6E978792639D197003F3372 /* Sources */,
 				D6E9787A2639D197003F3372 /* Frameworks */,
 				D6E9787B2639D197003F3372 /* Resources */,
-<<<<<<< HEAD
 				4F184F52CEF4E9B1231257ED /* [CP] Embed Pods Frameworks */,
 				D6B407122643921E002814FC /* Embed Frameworks */,
-=======
-				1A2E4BB5733EAB9FF6E37F53 /* [CP] Embed Pods Frameworks */,
->>>>>>> 46d19362
 			);
 			buildRules = (
 			);
@@ -919,12 +879,9 @@
 				3D10A6582625841C0049BDA1 /* CampaignConstants.swift in Sources */,
 				D6B2F02E2637786D00747CFE /* LocalNotificationMessage.swift in Sources */,
 				D6577E1A262DFFA9008F0528 /* HitQueuing+Campaign.swift in Sources */,
-<<<<<<< HEAD
 				D647321C2645C9C60065A992 /* CampaignCacheable.swift in Sources */,
 				D6B4069326424F32002814FC /* CampaignFullscreenMessageDelegate.swift in Sources */,
-=======
 				3D4657D426449FA900BFC421 /* CampaignMessageAssetsCache.swift in Sources */,
->>>>>>> 46d19362
 				D6B2F04E26386EB100747CFE /* CampaignMessaging.swift in Sources */,
 				D6B4068C26420269002814FC /* CampaignFullscreenMessage.swift in Sources */,
 				D6E823B9262616E90092C7DE /* CampaignState.swift in Sources */,
