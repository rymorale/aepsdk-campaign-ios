// !$*UTF8*$!
{
	archiveVersion = 1;
	classes = {
	};
	objectVersion = 51;
	objects = {

/* Begin PBXBuildFile section */
		365BF09E72243DCF7A87B704 /* Pods_AEPCampaign_AEPCampaignUnitTests.framework in Frameworks */ = {isa = PBXBuildFile; fileRef = 7591D93F5A6B6C917325E5F5 /* Pods_AEPCampaign_AEPCampaignUnitTests.framework */; };
		3D10A606262581650049BDA1 /* AEPCampaign.h in Headers */ = {isa = PBXBuildFile; fileRef = 3D10A5F8262581650049BDA1 /* AEPCampaign.h */; settings = {ATTRIBUTES = (Public, ); }; };
		3D10A6272625826D0049BDA1 /* AEPCampaignFunctionalTests.swift in Sources */ = {isa = PBXBuildFile; fileRef = 3D10A6262625826D0049BDA1 /* AEPCampaignFunctionalTests.swift */; };
		3D10A6292625826D0049BDA1 /* AEPCampaign.framework in Frameworks */ = {isa = PBXBuildFile; fileRef = 3D10A5F5262581650049BDA1 /* AEPCampaign.framework */; };
		3D10A63D262582A60049BDA1 /* AEPCampaignUnitTests.swift in Sources */ = {isa = PBXBuildFile; fileRef = 3D10A63C262582A60049BDA1 /* AEPCampaignUnitTests.swift */; };
		3D10A63F262582A60049BDA1 /* AEPCampaign.framework in Frameworks */ = {isa = PBXBuildFile; fileRef = 3D10A5F5262581650049BDA1 /* AEPCampaign.framework */; };
		3D10A653262583C70049BDA1 /* Campaign.swift in Sources */ = {isa = PBXBuildFile; fileRef = 3D10A652262583C70049BDA1 /* Campaign.swift */; };
		3D10A6582625841C0049BDA1 /* CampaignConstants.swift in Sources */ = {isa = PBXBuildFile; fileRef = 3D10A6572625841C0049BDA1 /* CampaignConstants.swift */; };
		3D10A65D2625847B0049BDA1 /* Campaign+PublicAPI.swift in Sources */ = {isa = PBXBuildFile; fileRef = 3D10A65C2625847B0049BDA1 /* Campaign+PublicAPI.swift */; };
		3D10A67C26260FCC0049BDA1 /* Pods_AEPCampaign.framework in Frameworks */ = {isa = PBXBuildFile; fileRef = 553E4A339944C71CD61160B8 /* Pods_AEPCampaign.framework */; };
		3D46568B262A1DBE00BFC421 /* MessageInteractionTracker.swift in Sources */ = {isa = PBXBuildFile; fileRef = 3D46568A262A1DBE00BFC421 /* MessageInteractionTracker.swift */; };
		54DF607B3D7E4289EDDD6C27 /* Pods_AEPCampaign_AEPCampaignFunctionalTests.framework in Frameworks */ = {isa = PBXBuildFile; fileRef = 6B7BB779B9ECEE8AA8FA0D79 /* Pods_AEPCampaign_AEPCampaignFunctionalTests.framework */; };
		D6577DE52628DA8D008F0528 /* MockDataQueueService.swift in Sources */ = {isa = PBXBuildFile; fileRef = D6577DE42628DA8D008F0528 /* MockDataQueueService.swift */; };
		D6577DE62628DA8D008F0528 /* MockDataQueueService.swift in Sources */ = {isa = PBXBuildFile; fileRef = D6577DE42628DA8D008F0528 /* MockDataQueueService.swift */; };
		D6577DEE2628DAC7008F0528 /* MockDataQueuing.swift in Sources */ = {isa = PBXBuildFile; fileRef = D6577DED2628DAC7008F0528 /* MockDataQueuing.swift */; };
		D6577DEF2628DAC7008F0528 /* MockDataQueuing.swift in Sources */ = {isa = PBXBuildFile; fileRef = D6577DED2628DAC7008F0528 /* MockDataQueuing.swift */; };
		D6577DFA2628F48A008F0528 /* URL+Campaign.swift in Sources */ = {isa = PBXBuildFile; fileRef = D6577DF92628F48A008F0528 /* URL+Campaign.swift */; };
		D6577E1A262DFFA9008F0528 /* HitQueueing+Campaign.swift in Sources */ = {isa = PBXBuildFile; fileRef = D6577E19262DFFA9008F0528 /* HitQueueing+Campaign.swift */; };
		D6E823B9262616E90092C7DE /* CampaignState.swift in Sources */ = {isa = PBXBuildFile; fileRef = D6E823B8262616E90092C7DE /* CampaignState.swift */; };
		D6E823BB262616F90092C7DE /* CampaignStateTests.swift in Sources */ = {isa = PBXBuildFile; fileRef = D6E823BA262616F80092C7DE /* CampaignStateTests.swift */; };
		D6E823DD262761130092C7DE /* CampaignHitProcessor.swift in Sources */ = {isa = PBXBuildFile; fileRef = D6E823DC262761130092C7DE /* CampaignHitProcessor.swift */; };
		D6E823E22627617F0092C7DE /* CampaignHit.swift in Sources */ = {isa = PBXBuildFile; fileRef = D6E823E12627617F0092C7DE /* CampaignHit.swift */; };
		D6E824282628A6710092C7DE /* CampaignHitQueuingTests.swift in Sources */ = {isa = PBXBuildFile; fileRef = D6E824272628A6700092C7DE /* CampaignHitQueuingTests.swift */; };
		D6E8243B2628A9830092C7DE /* MockHitProcessor.swift in Sources */ = {isa = PBXBuildFile; fileRef = D6E8243A2628A9830092C7DE /* MockHitProcessor.swift */; };
		D6E8243C2628A9830092C7DE /* MockHitProcessor.swift in Sources */ = {isa = PBXBuildFile; fileRef = D6E8243A2628A9830092C7DE /* MockHitProcessor.swift */; };
/* End PBXBuildFile section */

/* Begin PBXContainerItemProxy section */
		3D10A62A2625826D0049BDA1 /* PBXContainerItemProxy */ = {
			isa = PBXContainerItemProxy;
			containerPortal = 3D10A5EC262581650049BDA1 /* Project object */;
			proxyType = 1;
			remoteGlobalIDString = 3D10A5F4262581650049BDA1;
			remoteInfo = AEPCampaign;
		};
		3D10A640262582A60049BDA1 /* PBXContainerItemProxy */ = {
			isa = PBXContainerItemProxy;
			containerPortal = 3D10A5EC262581650049BDA1 /* Project object */;
			proxyType = 1;
			remoteGlobalIDString = 3D10A5F4262581650049BDA1;
			remoteInfo = AEPCampaign;
		};
/* End PBXContainerItemProxy section */

/* Begin PBXFileReference section */
		150C854BF5853ED961FE86F8 /* Pods-AEPCampaign.debug.xcconfig */ = {isa = PBXFileReference; includeInIndex = 1; lastKnownFileType = text.xcconfig; name = "Pods-AEPCampaign.debug.xcconfig"; path = "Target Support Files/Pods-AEPCampaign/Pods-AEPCampaign.debug.xcconfig"; sourceTree = "<group>"; };
		34D46E0BDD44BB731B5E372E /* Pods-AEPCampaign-AEPCampaignUnitTests.release.xcconfig */ = {isa = PBXFileReference; includeInIndex = 1; lastKnownFileType = text.xcconfig; name = "Pods-AEPCampaign-AEPCampaignUnitTests.release.xcconfig"; path = "Target Support Files/Pods-AEPCampaign-AEPCampaignUnitTests/Pods-AEPCampaign-AEPCampaignUnitTests.release.xcconfig"; sourceTree = "<group>"; };
		3D10A5F5262581650049BDA1 /* AEPCampaign.framework */ = {isa = PBXFileReference; explicitFileType = wrapper.framework; includeInIndex = 0; path = AEPCampaign.framework; sourceTree = BUILT_PRODUCTS_DIR; };
		3D10A5F8262581650049BDA1 /* AEPCampaign.h */ = {isa = PBXFileReference; lastKnownFileType = sourcecode.c.h; path = AEPCampaign.h; sourceTree = "<group>"; };
		3D10A5F9262581650049BDA1 /* Info.plist */ = {isa = PBXFileReference; lastKnownFileType = text.plist.xml; path = Info.plist; sourceTree = "<group>"; };
		3D10A6242625826D0049BDA1 /* AEPCampaignFunctionalTests.xctest */ = {isa = PBXFileReference; explicitFileType = wrapper.cfbundle; includeInIndex = 0; path = AEPCampaignFunctionalTests.xctest; sourceTree = BUILT_PRODUCTS_DIR; };
		3D10A6262625826D0049BDA1 /* AEPCampaignFunctionalTests.swift */ = {isa = PBXFileReference; lastKnownFileType = sourcecode.swift; path = AEPCampaignFunctionalTests.swift; sourceTree = "<group>"; };
		3D10A6282625826D0049BDA1 /* Info.plist */ = {isa = PBXFileReference; lastKnownFileType = text.plist.xml; path = Info.plist; sourceTree = "<group>"; };
		3D10A63A262582A60049BDA1 /* AEPCampaignUnitTests.xctest */ = {isa = PBXFileReference; explicitFileType = wrapper.cfbundle; includeInIndex = 0; path = AEPCampaignUnitTests.xctest; sourceTree = BUILT_PRODUCTS_DIR; };
		3D10A63C262582A60049BDA1 /* AEPCampaignUnitTests.swift */ = {isa = PBXFileReference; lastKnownFileType = sourcecode.swift; path = AEPCampaignUnitTests.swift; sourceTree = "<group>"; };
		3D10A652262583C70049BDA1 /* Campaign.swift */ = {isa = PBXFileReference; lastKnownFileType = sourcecode.swift; name = Campaign.swift; path = AEPCampaign/Sources/Campaign.swift; sourceTree = SOURCE_ROOT; };
		3D10A6572625841C0049BDA1 /* CampaignConstants.swift */ = {isa = PBXFileReference; lastKnownFileType = sourcecode.swift; path = CampaignConstants.swift; sourceTree = "<group>"; };
		3D10A65C2625847B0049BDA1 /* Campaign+PublicAPI.swift */ = {isa = PBXFileReference; lastKnownFileType = sourcecode.swift; path = "Campaign+PublicAPI.swift"; sourceTree = "<group>"; };
		3D46568A262A1DBE00BFC421 /* MessageInteractionTracker.swift */ = {isa = PBXFileReference; lastKnownFileType = sourcecode.swift; path = MessageInteractionTracker.swift; sourceTree = "<group>"; };
		4D09EDCE32512CC3F38B932E /* Pods-AEPCampaign-AEPCampaignFunctionalTests.release.xcconfig */ = {isa = PBXFileReference; includeInIndex = 1; lastKnownFileType = text.xcconfig; name = "Pods-AEPCampaign-AEPCampaignFunctionalTests.release.xcconfig"; path = "Target Support Files/Pods-AEPCampaign-AEPCampaignFunctionalTests/Pods-AEPCampaign-AEPCampaignFunctionalTests.release.xcconfig"; sourceTree = "<group>"; };
		553E4A339944C71CD61160B8 /* Pods_AEPCampaign.framework */ = {isa = PBXFileReference; explicitFileType = wrapper.framework; includeInIndex = 0; path = Pods_AEPCampaign.framework; sourceTree = BUILT_PRODUCTS_DIR; };
		6B7BB779B9ECEE8AA8FA0D79 /* Pods_AEPCampaign_AEPCampaignFunctionalTests.framework */ = {isa = PBXFileReference; explicitFileType = wrapper.framework; includeInIndex = 0; path = Pods_AEPCampaign_AEPCampaignFunctionalTests.framework; sourceTree = BUILT_PRODUCTS_DIR; };
		7591D93F5A6B6C917325E5F5 /* Pods_AEPCampaign_AEPCampaignUnitTests.framework */ = {isa = PBXFileReference; explicitFileType = wrapper.framework; includeInIndex = 0; path = Pods_AEPCampaign_AEPCampaignUnitTests.framework; sourceTree = BUILT_PRODUCTS_DIR; };
		832CA6B995776E9E268A1372 /* Pods-AEPCampaign-AEPCampaignFunctionalTests.debug.xcconfig */ = {isa = PBXFileReference; includeInIndex = 1; lastKnownFileType = text.xcconfig; name = "Pods-AEPCampaign-AEPCampaignFunctionalTests.debug.xcconfig"; path = "Target Support Files/Pods-AEPCampaign-AEPCampaignFunctionalTests/Pods-AEPCampaign-AEPCampaignFunctionalTests.debug.xcconfig"; sourceTree = "<group>"; };
		A3A99FAF3EF2C88ACE12F2DC /* Pods-AEPCampaign.release.xcconfig */ = {isa = PBXFileReference; includeInIndex = 1; lastKnownFileType = text.xcconfig; name = "Pods-AEPCampaign.release.xcconfig"; path = "Target Support Files/Pods-AEPCampaign/Pods-AEPCampaign.release.xcconfig"; sourceTree = "<group>"; };
		BAA0DA070500C13F89C7115E /* Pods-AEPCampaign-AEPCampaignUnitTests.debug.xcconfig */ = {isa = PBXFileReference; includeInIndex = 1; lastKnownFileType = text.xcconfig; name = "Pods-AEPCampaign-AEPCampaignUnitTests.debug.xcconfig"; path = "Target Support Files/Pods-AEPCampaign-AEPCampaignUnitTests/Pods-AEPCampaign-AEPCampaignUnitTests.debug.xcconfig"; sourceTree = "<group>"; };
		D6577DE42628DA8D008F0528 /* MockDataQueueService.swift */ = {isa = PBXFileReference; lastKnownFileType = sourcecode.swift; path = MockDataQueueService.swift; sourceTree = "<group>"; };
		D6577DED2628DAC7008F0528 /* MockDataQueuing.swift */ = {isa = PBXFileReference; lastKnownFileType = sourcecode.swift; path = MockDataQueuing.swift; sourceTree = "<group>"; };
		D6577DF92628F48A008F0528 /* URL+Campaign.swift */ = {isa = PBXFileReference; lastKnownFileType = sourcecode.swift; path = "URL+Campaign.swift"; sourceTree = "<group>"; };
		D6577E19262DFFA9008F0528 /* HitQueueing+Campaign.swift */ = {isa = PBXFileReference; lastKnownFileType = sourcecode.swift; path = "HitQueueing+Campaign.swift"; sourceTree = "<group>"; };
		D6E823B8262616E90092C7DE /* CampaignState.swift */ = {isa = PBXFileReference; fileEncoding = 4; lastKnownFileType = sourcecode.swift; path = CampaignState.swift; sourceTree = "<group>"; };
		D6E823BA262616F80092C7DE /* CampaignStateTests.swift */ = {isa = PBXFileReference; fileEncoding = 4; lastKnownFileType = sourcecode.swift; path = CampaignStateTests.swift; sourceTree = "<group>"; };
		D6E823DC262761130092C7DE /* CampaignHitProcessor.swift */ = {isa = PBXFileReference; lastKnownFileType = sourcecode.swift; path = CampaignHitProcessor.swift; sourceTree = "<group>"; };
		D6E823E12627617F0092C7DE /* CampaignHit.swift */ = {isa = PBXFileReference; lastKnownFileType = sourcecode.swift; path = CampaignHit.swift; sourceTree = "<group>"; };
		D6E824272628A6700092C7DE /* CampaignHitQueuingTests.swift */ = {isa = PBXFileReference; lastKnownFileType = sourcecode.swift; path = CampaignHitQueuingTests.swift; sourceTree = "<group>"; };
		D6E8243A2628A9830092C7DE /* MockHitProcessor.swift */ = {isa = PBXFileReference; lastKnownFileType = sourcecode.swift; path = MockHitProcessor.swift; sourceTree = "<group>"; };
/* End PBXFileReference section */

/* Begin PBXFrameworksBuildPhase section */
		3D10A5F2262581650049BDA1 /* Frameworks */ = {
			isa = PBXFrameworksBuildPhase;
			buildActionMask = 2147483647;
			files = (
				3D10A67C26260FCC0049BDA1 /* Pods_AEPCampaign.framework in Frameworks */,
			);
			runOnlyForDeploymentPostprocessing = 0;
		};
		3D10A6212625826D0049BDA1 /* Frameworks */ = {
			isa = PBXFrameworksBuildPhase;
			buildActionMask = 2147483647;
			files = (
				3D10A6292625826D0049BDA1 /* AEPCampaign.framework in Frameworks */,
				54DF607B3D7E4289EDDD6C27 /* Pods_AEPCampaign_AEPCampaignFunctionalTests.framework in Frameworks */,
			);
			runOnlyForDeploymentPostprocessing = 0;
		};
		3D10A637262582A60049BDA1 /* Frameworks */ = {
			isa = PBXFrameworksBuildPhase;
			buildActionMask = 2147483647;
			files = (
				3D10A63F262582A60049BDA1 /* AEPCampaign.framework in Frameworks */,
				365BF09E72243DCF7A87B704 /* Pods_AEPCampaign_AEPCampaignUnitTests.framework in Frameworks */,
			);
			runOnlyForDeploymentPostprocessing = 0;
		};
/* End PBXFrameworksBuildPhase section */

/* Begin PBXGroup section */
		12D8E3E1F60C49269F3E7366 /* Frameworks */ = {
			isa = PBXGroup;
			children = (
				553E4A339944C71CD61160B8 /* Pods_AEPCampaign.framework */,
				6B7BB779B9ECEE8AA8FA0D79 /* Pods_AEPCampaign_AEPCampaignFunctionalTests.framework */,
				7591D93F5A6B6C917325E5F5 /* Pods_AEPCampaign_AEPCampaignUnitTests.framework */,
			);
			name = Frameworks;
			sourceTree = "<group>";
		};
		2AB161FD1BE5CCC7C18D7E78 /* Pods */ = {
			isa = PBXGroup;
			children = (
				150C854BF5853ED961FE86F8 /* Pods-AEPCampaign.debug.xcconfig */,
				A3A99FAF3EF2C88ACE12F2DC /* Pods-AEPCampaign.release.xcconfig */,
				832CA6B995776E9E268A1372 /* Pods-AEPCampaign-AEPCampaignFunctionalTests.debug.xcconfig */,
				4D09EDCE32512CC3F38B932E /* Pods-AEPCampaign-AEPCampaignFunctionalTests.release.xcconfig */,
				BAA0DA070500C13F89C7115E /* Pods-AEPCampaign-AEPCampaignUnitTests.debug.xcconfig */,
				34D46E0BDD44BB731B5E372E /* Pods-AEPCampaign-AEPCampaignUnitTests.release.xcconfig */,
			);
			path = Pods;
			sourceTree = "<group>";
		};
		3D10A5EB262581650049BDA1 = {
			isa = PBXGroup;
			children = (
				3D10A5F7262581650049BDA1 /* AEPCampaign */,
				3D10A5F6262581650049BDA1 /* Products */,
				2AB161FD1BE5CCC7C18D7E78 /* Pods */,
				12D8E3E1F60C49269F3E7366 /* Frameworks */,
			);
			sourceTree = "<group>";
		};
		3D10A5F6262581650049BDA1 /* Products */ = {
			isa = PBXGroup;
			children = (
				3D10A5F5262581650049BDA1 /* AEPCampaign.framework */,
				3D10A6242625826D0049BDA1 /* AEPCampaignFunctionalTests.xctest */,
				3D10A63A262582A60049BDA1 /* AEPCampaignUnitTests.xctest */,
			);
			name = Products;
			sourceTree = "<group>";
		};
		3D10A5F7262581650049BDA1 /* AEPCampaign */ = {
			isa = PBXGroup;
			children = (
				3D10A61B262581AD0049BDA1 /* Sources */,
				3D10A61C262581DA0049BDA1 /* Tests */,
			);
			path = AEPCampaign;
			sourceTree = "<group>";
		};
		3D10A61B262581AD0049BDA1 /* Sources */ = {
			isa = PBXGroup;
			children = (
				3D10A5F8262581650049BDA1 /* AEPCampaign.h */,
				3D10A5F9262581650049BDA1 /* Info.plist */,
				3D10A652262583C70049BDA1 /* Campaign.swift */,
				3D10A6572625841C0049BDA1 /* CampaignConstants.swift */,
				D6E823E12627617F0092C7DE /* CampaignHit.swift */,
				D6E823DC262761130092C7DE /* CampaignHitProcessor.swift */,
				3D10A65C2625847B0049BDA1 /* Campaign+PublicAPI.swift */,
				D6E823B8262616E90092C7DE /* CampaignState.swift */,
<<<<<<< HEAD
				3D46568A262A1DBE00BFC421 /* MessageInteractionTracker.swift */,
=======
				D6577DF92628F48A008F0528 /* URL+Campaign.swift */,
				D6577E19262DFFA9008F0528 /* HitQueueing+Campaign.swift */,
>>>>>>> 9326afb3
			);
			path = Sources;
			sourceTree = "<group>";
		};
		3D10A61C262581DA0049BDA1 /* Tests */ = {
			isa = PBXGroup;
			children = (
				D6E824392628A9640092C7DE /* TestHelpers */,
				3D10A6252625826D0049BDA1 /* AEPCampaignFunctionalTests */,
				3D10A63B262582A60049BDA1 /* AEPCampaignUnitTests */,
				3D10A6282625826D0049BDA1 /* Info.plist */,
			);
			path = Tests;
			sourceTree = "<group>";
		};
		3D10A6252625826D0049BDA1 /* AEPCampaignFunctionalTests */ = {
			isa = PBXGroup;
			children = (
				3D10A6262625826D0049BDA1 /* AEPCampaignFunctionalTests.swift */,
			);
			path = AEPCampaignFunctionalTests;
			sourceTree = "<group>";
		};
		3D10A63B262582A60049BDA1 /* AEPCampaignUnitTests */ = {
			isa = PBXGroup;
			children = (
				3D10A63C262582A60049BDA1 /* AEPCampaignUnitTests.swift */,
				D6E823BA262616F80092C7DE /* CampaignStateTests.swift */,
				D6E824272628A6700092C7DE /* CampaignHitQueuingTests.swift */,
			);
			path = AEPCampaignUnitTests;
			sourceTree = "<group>";
		};
		D6E824392628A9640092C7DE /* TestHelpers */ = {
			isa = PBXGroup;
			children = (
				D6E8243A2628A9830092C7DE /* MockHitProcessor.swift */,
				D6577DE42628DA8D008F0528 /* MockDataQueueService.swift */,
				D6577DED2628DAC7008F0528 /* MockDataQueuing.swift */,
			);
			path = TestHelpers;
			sourceTree = "<group>";
		};
/* End PBXGroup section */

/* Begin PBXHeadersBuildPhase section */
		3D10A5F0262581650049BDA1 /* Headers */ = {
			isa = PBXHeadersBuildPhase;
			buildActionMask = 2147483647;
			files = (
				3D10A606262581650049BDA1 /* AEPCampaign.h in Headers */,
			);
			runOnlyForDeploymentPostprocessing = 0;
		};
/* End PBXHeadersBuildPhase section */

/* Begin PBXNativeTarget section */
		3D10A5F4262581650049BDA1 /* AEPCampaign */ = {
			isa = PBXNativeTarget;
			buildConfigurationList = 3D10A609262581650049BDA1 /* Build configuration list for PBXNativeTarget "AEPCampaign" */;
			buildPhases = (
				8208F379A32DC42383BC7457 /* [CP] Check Pods Manifest.lock */,
				3D10A5F0262581650049BDA1 /* Headers */,
				3D10A5F1262581650049BDA1 /* Sources */,
				3D10A5F2262581650049BDA1 /* Frameworks */,
				3D10A5F3262581650049BDA1 /* Resources */,
			);
			buildRules = (
			);
			dependencies = (
			);
			name = AEPCampaign;
			productName = AEPCampaign;
			productReference = 3D10A5F5262581650049BDA1 /* AEPCampaign.framework */;
			productType = "com.apple.product-type.framework";
		};
		3D10A6232625826D0049BDA1 /* AEPCampaignFunctionalTests */ = {
			isa = PBXNativeTarget;
			buildConfigurationList = 3D10A62C2625826D0049BDA1 /* Build configuration list for PBXNativeTarget "AEPCampaignFunctionalTests" */;
			buildPhases = (
				A2779C34D0E8CCBEE5538075 /* [CP] Check Pods Manifest.lock */,
				3D10A6202625826D0049BDA1 /* Sources */,
				3D10A6212625826D0049BDA1 /* Frameworks */,
				3D10A6222625826D0049BDA1 /* Resources */,
				3A4336AB0933108633D1F255 /* [CP] Embed Pods Frameworks */,
			);
			buildRules = (
			);
			dependencies = (
				3D10A62B2625826D0049BDA1 /* PBXTargetDependency */,
			);
			name = AEPCampaignFunctionalTests;
			productName = AEPCampaignFunctionalTests;
			productReference = 3D10A6242625826D0049BDA1 /* AEPCampaignFunctionalTests.xctest */;
			productType = "com.apple.product-type.bundle.unit-test";
		};
		3D10A639262582A60049BDA1 /* AEPCampaignUnitTests */ = {
			isa = PBXNativeTarget;
			buildConfigurationList = 3D10A642262582A60049BDA1 /* Build configuration list for PBXNativeTarget "AEPCampaignUnitTests" */;
			buildPhases = (
				E5399E354E372695108B262F /* [CP] Check Pods Manifest.lock */,
				3D10A636262582A60049BDA1 /* Sources */,
				3D10A637262582A60049BDA1 /* Frameworks */,
				3D10A638262582A60049BDA1 /* Resources */,
				1AF77B918F60F828650551A2 /* [CP] Embed Pods Frameworks */,
			);
			buildRules = (
			);
			dependencies = (
				3D10A641262582A60049BDA1 /* PBXTargetDependency */,
			);
			name = AEPCampaignUnitTests;
			productName = AEPCampaignUnitTests;
			productReference = 3D10A63A262582A60049BDA1 /* AEPCampaignUnitTests.xctest */;
			productType = "com.apple.product-type.bundle.unit-test";
		};
/* End PBXNativeTarget section */

/* Begin PBXProject section */
		3D10A5EC262581650049BDA1 /* Project object */ = {
			isa = PBXProject;
			attributes = {
				LastSwiftUpdateCheck = 1220;
				LastUpgradeCheck = 1220;
				TargetAttributes = {
					3D10A5F4262581650049BDA1 = {
						CreatedOnToolsVersion = 12.2;
						LastSwiftMigration = 1220;
					};
					3D10A6232625826D0049BDA1 = {
						CreatedOnToolsVersion = 12.2;
					};
					3D10A639262582A60049BDA1 = {
						CreatedOnToolsVersion = 12.2;
					};
				};
			};
			buildConfigurationList = 3D10A5EF262581650049BDA1 /* Build configuration list for PBXProject "AEPCampaign" */;
			compatibilityVersion = "Xcode 9.3";
			developmentRegion = en;
			hasScannedForEncodings = 0;
			knownRegions = (
				en,
				Base,
			);
			mainGroup = 3D10A5EB262581650049BDA1;
			productRefGroup = 3D10A5F6262581650049BDA1 /* Products */;
			projectDirPath = "";
			projectRoot = "";
			targets = (
				3D10A5F4262581650049BDA1 /* AEPCampaign */,
				3D10A6232625826D0049BDA1 /* AEPCampaignFunctionalTests */,
				3D10A639262582A60049BDA1 /* AEPCampaignUnitTests */,
			);
		};
/* End PBXProject section */

/* Begin PBXResourcesBuildPhase section */
		3D10A5F3262581650049BDA1 /* Resources */ = {
			isa = PBXResourcesBuildPhase;
			buildActionMask = 2147483647;
			files = (
			);
			runOnlyForDeploymentPostprocessing = 0;
		};
		3D10A6222625826D0049BDA1 /* Resources */ = {
			isa = PBXResourcesBuildPhase;
			buildActionMask = 2147483647;
			files = (
			);
			runOnlyForDeploymentPostprocessing = 0;
		};
		3D10A638262582A60049BDA1 /* Resources */ = {
			isa = PBXResourcesBuildPhase;
			buildActionMask = 2147483647;
			files = (
			);
			runOnlyForDeploymentPostprocessing = 0;
		};
/* End PBXResourcesBuildPhase section */

/* Begin PBXShellScriptBuildPhase section */
		1AF77B918F60F828650551A2 /* [CP] Embed Pods Frameworks */ = {
			isa = PBXShellScriptBuildPhase;
			buildActionMask = 2147483647;
			files = (
			);
			inputFileListPaths = (
				"${PODS_ROOT}/Target Support Files/Pods-AEPCampaign-AEPCampaignUnitTests/Pods-AEPCampaign-AEPCampaignUnitTests-frameworks-${CONFIGURATION}-input-files.xcfilelist",
			);
			name = "[CP] Embed Pods Frameworks";
			outputFileListPaths = (
				"${PODS_ROOT}/Target Support Files/Pods-AEPCampaign-AEPCampaignUnitTests/Pods-AEPCampaign-AEPCampaignUnitTests-frameworks-${CONFIGURATION}-output-files.xcfilelist",
			);
			runOnlyForDeploymentPostprocessing = 0;
			shellPath = /bin/sh;
			shellScript = "\"${PODS_ROOT}/Target Support Files/Pods-AEPCampaign-AEPCampaignUnitTests/Pods-AEPCampaign-AEPCampaignUnitTests-frameworks.sh\"\n";
			showEnvVarsInLog = 0;
		};
		3A4336AB0933108633D1F255 /* [CP] Embed Pods Frameworks */ = {
			isa = PBXShellScriptBuildPhase;
			buildActionMask = 2147483647;
			files = (
			);
			inputFileListPaths = (
				"${PODS_ROOT}/Target Support Files/Pods-AEPCampaign-AEPCampaignFunctionalTests/Pods-AEPCampaign-AEPCampaignFunctionalTests-frameworks-${CONFIGURATION}-input-files.xcfilelist",
			);
			name = "[CP] Embed Pods Frameworks";
			outputFileListPaths = (
				"${PODS_ROOT}/Target Support Files/Pods-AEPCampaign-AEPCampaignFunctionalTests/Pods-AEPCampaign-AEPCampaignFunctionalTests-frameworks-${CONFIGURATION}-output-files.xcfilelist",
			);
			runOnlyForDeploymentPostprocessing = 0;
			shellPath = /bin/sh;
			shellScript = "\"${PODS_ROOT}/Target Support Files/Pods-AEPCampaign-AEPCampaignFunctionalTests/Pods-AEPCampaign-AEPCampaignFunctionalTests-frameworks.sh\"\n";
			showEnvVarsInLog = 0;
		};
		8208F379A32DC42383BC7457 /* [CP] Check Pods Manifest.lock */ = {
			isa = PBXShellScriptBuildPhase;
			buildActionMask = 2147483647;
			files = (
			);
			inputFileListPaths = (
			);
			inputPaths = (
				"${PODS_PODFILE_DIR_PATH}/Podfile.lock",
				"${PODS_ROOT}/Manifest.lock",
			);
			name = "[CP] Check Pods Manifest.lock";
			outputFileListPaths = (
			);
			outputPaths = (
				"$(DERIVED_FILE_DIR)/Pods-AEPCampaign-checkManifestLockResult.txt",
			);
			runOnlyForDeploymentPostprocessing = 0;
			shellPath = /bin/sh;
			shellScript = "diff \"${PODS_PODFILE_DIR_PATH}/Podfile.lock\" \"${PODS_ROOT}/Manifest.lock\" > /dev/null\nif [ $? != 0 ] ; then\n    # print error to STDERR\n    echo \"error: The sandbox is not in sync with the Podfile.lock. Run 'pod install' or update your CocoaPods installation.\" >&2\n    exit 1\nfi\n# This output is used by Xcode 'outputs' to avoid re-running this script phase.\necho \"SUCCESS\" > \"${SCRIPT_OUTPUT_FILE_0}\"\n";
			showEnvVarsInLog = 0;
		};
		A2779C34D0E8CCBEE5538075 /* [CP] Check Pods Manifest.lock */ = {
			isa = PBXShellScriptBuildPhase;
			buildActionMask = 2147483647;
			files = (
			);
			inputFileListPaths = (
			);
			inputPaths = (
				"${PODS_PODFILE_DIR_PATH}/Podfile.lock",
				"${PODS_ROOT}/Manifest.lock",
			);
			name = "[CP] Check Pods Manifest.lock";
			outputFileListPaths = (
			);
			outputPaths = (
				"$(DERIVED_FILE_DIR)/Pods-AEPCampaign-AEPCampaignFunctionalTests-checkManifestLockResult.txt",
			);
			runOnlyForDeploymentPostprocessing = 0;
			shellPath = /bin/sh;
			shellScript = "diff \"${PODS_PODFILE_DIR_PATH}/Podfile.lock\" \"${PODS_ROOT}/Manifest.lock\" > /dev/null\nif [ $? != 0 ] ; then\n    # print error to STDERR\n    echo \"error: The sandbox is not in sync with the Podfile.lock. Run 'pod install' or update your CocoaPods installation.\" >&2\n    exit 1\nfi\n# This output is used by Xcode 'outputs' to avoid re-running this script phase.\necho \"SUCCESS\" > \"${SCRIPT_OUTPUT_FILE_0}\"\n";
			showEnvVarsInLog = 0;
		};
		E5399E354E372695108B262F /* [CP] Check Pods Manifest.lock */ = {
			isa = PBXShellScriptBuildPhase;
			buildActionMask = 2147483647;
			files = (
			);
			inputFileListPaths = (
			);
			inputPaths = (
				"${PODS_PODFILE_DIR_PATH}/Podfile.lock",
				"${PODS_ROOT}/Manifest.lock",
			);
			name = "[CP] Check Pods Manifest.lock";
			outputFileListPaths = (
			);
			outputPaths = (
				"$(DERIVED_FILE_DIR)/Pods-AEPCampaign-AEPCampaignUnitTests-checkManifestLockResult.txt",
			);
			runOnlyForDeploymentPostprocessing = 0;
			shellPath = /bin/sh;
			shellScript = "diff \"${PODS_PODFILE_DIR_PATH}/Podfile.lock\" \"${PODS_ROOT}/Manifest.lock\" > /dev/null\nif [ $? != 0 ] ; then\n    # print error to STDERR\n    echo \"error: The sandbox is not in sync with the Podfile.lock. Run 'pod install' or update your CocoaPods installation.\" >&2\n    exit 1\nfi\n# This output is used by Xcode 'outputs' to avoid re-running this script phase.\necho \"SUCCESS\" > \"${SCRIPT_OUTPUT_FILE_0}\"\n";
			showEnvVarsInLog = 0;
		};
/* End PBXShellScriptBuildPhase section */

/* Begin PBXSourcesBuildPhase section */
		3D10A5F1262581650049BDA1 /* Sources */ = {
			isa = PBXSourcesBuildPhase;
			buildActionMask = 2147483647;
			files = (
<<<<<<< HEAD
				3D46568B262A1DBE00BFC421 /* MessageInteractionTracker.swift in Sources */,
=======
				D6E823DD262761130092C7DE /* CampaignHitProcessor.swift in Sources */,
>>>>>>> 9326afb3
				3D10A653262583C70049BDA1 /* Campaign.swift in Sources */,
				D6577DFA2628F48A008F0528 /* URL+Campaign.swift in Sources */,
				3D10A65D2625847B0049BDA1 /* Campaign+PublicAPI.swift in Sources */,
				D6E823E22627617F0092C7DE /* CampaignHit.swift in Sources */,
				3D10A6582625841C0049BDA1 /* CampaignConstants.swift in Sources */,
				D6577E1A262DFFA9008F0528 /* HitQueueing+Campaign.swift in Sources */,
				D6E823B9262616E90092C7DE /* CampaignState.swift in Sources */,
			);
			runOnlyForDeploymentPostprocessing = 0;
		};
		3D10A6202625826D0049BDA1 /* Sources */ = {
			isa = PBXSourcesBuildPhase;
			buildActionMask = 2147483647;
			files = (
				3D10A6272625826D0049BDA1 /* AEPCampaignFunctionalTests.swift in Sources */,
				D6577DE52628DA8D008F0528 /* MockDataQueueService.swift in Sources */,
				D6E8243B2628A9830092C7DE /* MockHitProcessor.swift in Sources */,
				D6577DEE2628DAC7008F0528 /* MockDataQueuing.swift in Sources */,
			);
			runOnlyForDeploymentPostprocessing = 0;
		};
		3D10A636262582A60049BDA1 /* Sources */ = {
			isa = PBXSourcesBuildPhase;
			buildActionMask = 2147483647;
			files = (
				D6E824282628A6710092C7DE /* CampaignHitQueuingTests.swift in Sources */,
				D6577DEF2628DAC7008F0528 /* MockDataQueuing.swift in Sources */,
				D6E8243C2628A9830092C7DE /* MockHitProcessor.swift in Sources */,
				D6577DE62628DA8D008F0528 /* MockDataQueueService.swift in Sources */,
				3D10A63D262582A60049BDA1 /* AEPCampaignUnitTests.swift in Sources */,
				D6E823BB262616F90092C7DE /* CampaignStateTests.swift in Sources */,
			);
			runOnlyForDeploymentPostprocessing = 0;
		};
/* End PBXSourcesBuildPhase section */

/* Begin PBXTargetDependency section */
		3D10A62B2625826D0049BDA1 /* PBXTargetDependency */ = {
			isa = PBXTargetDependency;
			target = 3D10A5F4262581650049BDA1 /* AEPCampaign */;
			targetProxy = 3D10A62A2625826D0049BDA1 /* PBXContainerItemProxy */;
		};
		3D10A641262582A60049BDA1 /* PBXTargetDependency */ = {
			isa = PBXTargetDependency;
			target = 3D10A5F4262581650049BDA1 /* AEPCampaign */;
			targetProxy = 3D10A640262582A60049BDA1 /* PBXContainerItemProxy */;
		};
/* End PBXTargetDependency section */

/* Begin XCBuildConfiguration section */
		3D10A607262581650049BDA1 /* Debug */ = {
			isa = XCBuildConfiguration;
			buildSettings = {
				ALWAYS_SEARCH_USER_PATHS = NO;
				CLANG_ANALYZER_NONNULL = YES;
				CLANG_ANALYZER_NUMBER_OBJECT_CONVERSION = YES_AGGRESSIVE;
				CLANG_CXX_LANGUAGE_STANDARD = "gnu++14";
				CLANG_CXX_LIBRARY = "libc++";
				CLANG_ENABLE_MODULES = YES;
				CLANG_ENABLE_OBJC_ARC = YES;
				CLANG_ENABLE_OBJC_WEAK = YES;
				CLANG_WARN_BLOCK_CAPTURE_AUTORELEASING = YES;
				CLANG_WARN_BOOL_CONVERSION = YES;
				CLANG_WARN_COMMA = YES;
				CLANG_WARN_CONSTANT_CONVERSION = YES;
				CLANG_WARN_DEPRECATED_OBJC_IMPLEMENTATIONS = YES;
				CLANG_WARN_DIRECT_OBJC_ISA_USAGE = YES_ERROR;
				CLANG_WARN_DOCUMENTATION_COMMENTS = YES;
				CLANG_WARN_EMPTY_BODY = YES;
				CLANG_WARN_ENUM_CONVERSION = YES;
				CLANG_WARN_INFINITE_RECURSION = YES;
				CLANG_WARN_INT_CONVERSION = YES;
				CLANG_WARN_NON_LITERAL_NULL_CONVERSION = YES;
				CLANG_WARN_OBJC_IMPLICIT_RETAIN_SELF = YES;
				CLANG_WARN_OBJC_LITERAL_CONVERSION = YES;
				CLANG_WARN_OBJC_ROOT_CLASS = YES_ERROR;
				CLANG_WARN_QUOTED_INCLUDE_IN_FRAMEWORK_HEADER = YES;
				CLANG_WARN_RANGE_LOOP_ANALYSIS = YES;
				CLANG_WARN_STRICT_PROTOTYPES = YES;
				CLANG_WARN_SUSPICIOUS_MOVE = YES;
				CLANG_WARN_UNGUARDED_AVAILABILITY = YES_AGGRESSIVE;
				CLANG_WARN_UNREACHABLE_CODE = YES;
				CLANG_WARN__DUPLICATE_METHOD_MATCH = YES;
				COPY_PHASE_STRIP = NO;
				CURRENT_PROJECT_VERSION = 1;
				DEBUG_INFORMATION_FORMAT = dwarf;
				ENABLE_STRICT_OBJC_MSGSEND = YES;
				ENABLE_TESTABILITY = YES;
				GCC_C_LANGUAGE_STANDARD = gnu11;
				GCC_DYNAMIC_NO_PIC = NO;
				GCC_NO_COMMON_BLOCKS = YES;
				GCC_OPTIMIZATION_LEVEL = 0;
				GCC_PREPROCESSOR_DEFINITIONS = (
					"DEBUG=1",
					"$(inherited)",
				);
				GCC_WARN_64_TO_32_BIT_CONVERSION = YES;
				GCC_WARN_ABOUT_RETURN_TYPE = YES_ERROR;
				GCC_WARN_UNDECLARED_SELECTOR = YES;
				GCC_WARN_UNINITIALIZED_AUTOS = YES_AGGRESSIVE;
				GCC_WARN_UNUSED_FUNCTION = YES;
				GCC_WARN_UNUSED_VARIABLE = YES;
				IPHONEOS_DEPLOYMENT_TARGET = 14.2;
				MTL_ENABLE_DEBUG_INFO = INCLUDE_SOURCE;
				MTL_FAST_MATH = YES;
				ONLY_ACTIVE_ARCH = YES;
				SDKROOT = iphoneos;
				SWIFT_ACTIVE_COMPILATION_CONDITIONS = DEBUG;
				SWIFT_OPTIMIZATION_LEVEL = "-Onone";
				VERSIONING_SYSTEM = "apple-generic";
				VERSION_INFO_PREFIX = "";
			};
			name = Debug;
		};
		3D10A608262581650049BDA1 /* Release */ = {
			isa = XCBuildConfiguration;
			buildSettings = {
				ALWAYS_SEARCH_USER_PATHS = NO;
				CLANG_ANALYZER_NONNULL = YES;
				CLANG_ANALYZER_NUMBER_OBJECT_CONVERSION = YES_AGGRESSIVE;
				CLANG_CXX_LANGUAGE_STANDARD = "gnu++14";
				CLANG_CXX_LIBRARY = "libc++";
				CLANG_ENABLE_MODULES = YES;
				CLANG_ENABLE_OBJC_ARC = YES;
				CLANG_ENABLE_OBJC_WEAK = YES;
				CLANG_WARN_BLOCK_CAPTURE_AUTORELEASING = YES;
				CLANG_WARN_BOOL_CONVERSION = YES;
				CLANG_WARN_COMMA = YES;
				CLANG_WARN_CONSTANT_CONVERSION = YES;
				CLANG_WARN_DEPRECATED_OBJC_IMPLEMENTATIONS = YES;
				CLANG_WARN_DIRECT_OBJC_ISA_USAGE = YES_ERROR;
				CLANG_WARN_DOCUMENTATION_COMMENTS = YES;
				CLANG_WARN_EMPTY_BODY = YES;
				CLANG_WARN_ENUM_CONVERSION = YES;
				CLANG_WARN_INFINITE_RECURSION = YES;
				CLANG_WARN_INT_CONVERSION = YES;
				CLANG_WARN_NON_LITERAL_NULL_CONVERSION = YES;
				CLANG_WARN_OBJC_IMPLICIT_RETAIN_SELF = YES;
				CLANG_WARN_OBJC_LITERAL_CONVERSION = YES;
				CLANG_WARN_OBJC_ROOT_CLASS = YES_ERROR;
				CLANG_WARN_QUOTED_INCLUDE_IN_FRAMEWORK_HEADER = YES;
				CLANG_WARN_RANGE_LOOP_ANALYSIS = YES;
				CLANG_WARN_STRICT_PROTOTYPES = YES;
				CLANG_WARN_SUSPICIOUS_MOVE = YES;
				CLANG_WARN_UNGUARDED_AVAILABILITY = YES_AGGRESSIVE;
				CLANG_WARN_UNREACHABLE_CODE = YES;
				CLANG_WARN__DUPLICATE_METHOD_MATCH = YES;
				COPY_PHASE_STRIP = NO;
				CURRENT_PROJECT_VERSION = 1;
				DEBUG_INFORMATION_FORMAT = "dwarf-with-dsym";
				ENABLE_NS_ASSERTIONS = NO;
				ENABLE_STRICT_OBJC_MSGSEND = YES;
				GCC_C_LANGUAGE_STANDARD = gnu11;
				GCC_NO_COMMON_BLOCKS = YES;
				GCC_WARN_64_TO_32_BIT_CONVERSION = YES;
				GCC_WARN_ABOUT_RETURN_TYPE = YES_ERROR;
				GCC_WARN_UNDECLARED_SELECTOR = YES;
				GCC_WARN_UNINITIALIZED_AUTOS = YES_AGGRESSIVE;
				GCC_WARN_UNUSED_FUNCTION = YES;
				GCC_WARN_UNUSED_VARIABLE = YES;
				IPHONEOS_DEPLOYMENT_TARGET = 14.2;
				MTL_ENABLE_DEBUG_INFO = NO;
				MTL_FAST_MATH = YES;
				SDKROOT = iphoneos;
				SWIFT_COMPILATION_MODE = wholemodule;
				SWIFT_OPTIMIZATION_LEVEL = "-O";
				VALIDATE_PRODUCT = YES;
				VERSIONING_SYSTEM = "apple-generic";
				VERSION_INFO_PREFIX = "";
			};
			name = Release;
		};
		3D10A60A262581650049BDA1 /* Debug */ = {
			isa = XCBuildConfiguration;
			baseConfigurationReference = 150C854BF5853ED961FE86F8 /* Pods-AEPCampaign.debug.xcconfig */;
			buildSettings = {
				CLANG_ENABLE_MODULES = YES;
				CODE_SIGN_STYLE = Automatic;
				DEFINES_MODULE = YES;
				DEVELOPMENT_TEAM = FKGEE875K4;
				DYLIB_COMPATIBILITY_VERSION = 1;
				DYLIB_CURRENT_VERSION = 1;
				DYLIB_INSTALL_NAME_BASE = "@rpath";
				INFOPLIST_FILE = AEPCampaign/Sources/Info.plist;
				INSTALL_PATH = "$(LOCAL_LIBRARY_DIR)/Frameworks";
				IPHONEOS_DEPLOYMENT_TARGET = 10.0;
				LD_RUNPATH_SEARCH_PATHS = (
					"$(inherited)",
					"@executable_path/Frameworks",
					"@loader_path/Frameworks",
				);
				PRODUCT_BUNDLE_IDENTIFIER = com.adobe.mobile.AEPCampaign;
				PRODUCT_NAME = "$(TARGET_NAME:c99extidentifier)";
				SKIP_INSTALL = YES;
				SUPPORTS_MACCATALYST = NO;
				SWIFT_OPTIMIZATION_LEVEL = "-Onone";
				SWIFT_VERSION = 5.0;
				TARGETED_DEVICE_FAMILY = "1,2";
			};
			name = Debug;
		};
		3D10A60B262581650049BDA1 /* Release */ = {
			isa = XCBuildConfiguration;
			baseConfigurationReference = A3A99FAF3EF2C88ACE12F2DC /* Pods-AEPCampaign.release.xcconfig */;
			buildSettings = {
				CLANG_ENABLE_MODULES = YES;
				CODE_SIGN_STYLE = Automatic;
				DEFINES_MODULE = YES;
				DEVELOPMENT_TEAM = FKGEE875K4;
				DYLIB_COMPATIBILITY_VERSION = 1;
				DYLIB_CURRENT_VERSION = 1;
				DYLIB_INSTALL_NAME_BASE = "@rpath";
				INFOPLIST_FILE = AEPCampaign/Sources/Info.plist;
				INSTALL_PATH = "$(LOCAL_LIBRARY_DIR)/Frameworks";
				IPHONEOS_DEPLOYMENT_TARGET = 10.0;
				LD_RUNPATH_SEARCH_PATHS = (
					"$(inherited)",
					"@executable_path/Frameworks",
					"@loader_path/Frameworks",
				);
				PRODUCT_BUNDLE_IDENTIFIER = com.adobe.mobile.AEPCampaign;
				PRODUCT_NAME = "$(TARGET_NAME:c99extidentifier)";
				SKIP_INSTALL = YES;
				SUPPORTS_MACCATALYST = NO;
				SWIFT_VERSION = 5.0;
				TARGETED_DEVICE_FAMILY = "1,2";
			};
			name = Release;
		};
		3D10A62D2625826D0049BDA1 /* Debug */ = {
			isa = XCBuildConfiguration;
			baseConfigurationReference = 832CA6B995776E9E268A1372 /* Pods-AEPCampaign-AEPCampaignFunctionalTests.debug.xcconfig */;
			buildSettings = {
				ALWAYS_EMBED_SWIFT_STANDARD_LIBRARIES = YES;
				CODE_SIGN_STYLE = Automatic;
				DEVELOPMENT_TEAM = FKGEE875K4;
				INFOPLIST_FILE = "$(SRCROOT)/AEPCampaign/Tests/Info.plist";
				LD_RUNPATH_SEARCH_PATHS = (
					"$(inherited)",
					"@executable_path/Frameworks",
					"@loader_path/Frameworks",
				);
				PRODUCT_BUNDLE_IDENTIFIER = com.adobe.mobile.AEPCampaignFunctionalTests;
				PRODUCT_NAME = "$(TARGET_NAME)";
				SWIFT_VERSION = 5.0;
				TARGETED_DEVICE_FAMILY = "1,2";
			};
			name = Debug;
		};
		3D10A62E2625826D0049BDA1 /* Release */ = {
			isa = XCBuildConfiguration;
			baseConfigurationReference = 4D09EDCE32512CC3F38B932E /* Pods-AEPCampaign-AEPCampaignFunctionalTests.release.xcconfig */;
			buildSettings = {
				ALWAYS_EMBED_SWIFT_STANDARD_LIBRARIES = YES;
				CODE_SIGN_STYLE = Automatic;
				DEVELOPMENT_TEAM = FKGEE875K4;
				INFOPLIST_FILE = "$(SRCROOT)/AEPCampaign/Tests/Info.plist";
				LD_RUNPATH_SEARCH_PATHS = (
					"$(inherited)",
					"@executable_path/Frameworks",
					"@loader_path/Frameworks",
				);
				PRODUCT_BUNDLE_IDENTIFIER = com.adobe.mobile.AEPCampaignFunctionalTests;
				PRODUCT_NAME = "$(TARGET_NAME)";
				SWIFT_VERSION = 5.0;
				TARGETED_DEVICE_FAMILY = "1,2";
			};
			name = Release;
		};
		3D10A643262582A60049BDA1 /* Debug */ = {
			isa = XCBuildConfiguration;
			baseConfigurationReference = BAA0DA070500C13F89C7115E /* Pods-AEPCampaign-AEPCampaignUnitTests.debug.xcconfig */;
			buildSettings = {
				ALWAYS_EMBED_SWIFT_STANDARD_LIBRARIES = YES;
				CODE_SIGN_STYLE = Automatic;
				DEVELOPMENT_TEAM = FKGEE875K4;
				INFOPLIST_FILE = "$(SRCROOT)/AEPCampaign/Tests/Info.plist";
				LD_RUNPATH_SEARCH_PATHS = (
					"$(inherited)",
					"@executable_path/Frameworks",
					"@loader_path/Frameworks",
				);
				PRODUCT_BUNDLE_IDENTIFIER = com.adobe.mobile.AEPCampaignUnitTests;
				PRODUCT_NAME = "$(TARGET_NAME)";
				SWIFT_VERSION = 5.0;
				TARGETED_DEVICE_FAMILY = "1,2";
			};
			name = Debug;
		};
		3D10A644262582A60049BDA1 /* Release */ = {
			isa = XCBuildConfiguration;
			baseConfigurationReference = 34D46E0BDD44BB731B5E372E /* Pods-AEPCampaign-AEPCampaignUnitTests.release.xcconfig */;
			buildSettings = {
				ALWAYS_EMBED_SWIFT_STANDARD_LIBRARIES = YES;
				CODE_SIGN_STYLE = Automatic;
				DEVELOPMENT_TEAM = FKGEE875K4;
				INFOPLIST_FILE = "$(SRCROOT)/AEPCampaign/Tests/Info.plist";
				LD_RUNPATH_SEARCH_PATHS = (
					"$(inherited)",
					"@executable_path/Frameworks",
					"@loader_path/Frameworks",
				);
				PRODUCT_BUNDLE_IDENTIFIER = com.adobe.mobile.AEPCampaignUnitTests;
				PRODUCT_NAME = "$(TARGET_NAME)";
				SWIFT_VERSION = 5.0;
				TARGETED_DEVICE_FAMILY = "1,2";
			};
			name = Release;
		};
/* End XCBuildConfiguration section */

/* Begin XCConfigurationList section */
		3D10A5EF262581650049BDA1 /* Build configuration list for PBXProject "AEPCampaign" */ = {
			isa = XCConfigurationList;
			buildConfigurations = (
				3D10A607262581650049BDA1 /* Debug */,
				3D10A608262581650049BDA1 /* Release */,
			);
			defaultConfigurationIsVisible = 0;
			defaultConfigurationName = Release;
		};
		3D10A609262581650049BDA1 /* Build configuration list for PBXNativeTarget "AEPCampaign" */ = {
			isa = XCConfigurationList;
			buildConfigurations = (
				3D10A60A262581650049BDA1 /* Debug */,
				3D10A60B262581650049BDA1 /* Release */,
			);
			defaultConfigurationIsVisible = 0;
			defaultConfigurationName = Release;
		};
		3D10A62C2625826D0049BDA1 /* Build configuration list for PBXNativeTarget "AEPCampaignFunctionalTests" */ = {
			isa = XCConfigurationList;
			buildConfigurations = (
				3D10A62D2625826D0049BDA1 /* Debug */,
				3D10A62E2625826D0049BDA1 /* Release */,
			);
			defaultConfigurationIsVisible = 0;
			defaultConfigurationName = Release;
		};
		3D10A642262582A60049BDA1 /* Build configuration list for PBXNativeTarget "AEPCampaignUnitTests" */ = {
			isa = XCConfigurationList;
			buildConfigurations = (
				3D10A643262582A60049BDA1 /* Debug */,
				3D10A644262582A60049BDA1 /* Release */,
			);
			defaultConfigurationIsVisible = 0;
			defaultConfigurationName = Release;
		};
/* End XCConfigurationList section */
	};
	rootObject = 3D10A5EC262581650049BDA1 /* Project object */;
}<|MERGE_RESOLUTION|>--- conflicted
+++ resolved
@@ -178,12 +178,9 @@
 				D6E823DC262761130092C7DE /* CampaignHitProcessor.swift */,
 				3D10A65C2625847B0049BDA1 /* Campaign+PublicAPI.swift */,
 				D6E823B8262616E90092C7DE /* CampaignState.swift */,
-<<<<<<< HEAD
 				3D46568A262A1DBE00BFC421 /* MessageInteractionTracker.swift */,
-=======
 				D6577DF92628F48A008F0528 /* URL+Campaign.swift */,
 				D6577E19262DFFA9008F0528 /* HitQueueing+Campaign.swift */,
->>>>>>> 9326afb3
 			);
 			path = Sources;
 			sourceTree = "<group>";
@@ -473,11 +470,8 @@
 			isa = PBXSourcesBuildPhase;
 			buildActionMask = 2147483647;
 			files = (
-<<<<<<< HEAD
 				3D46568B262A1DBE00BFC421 /* MessageInteractionTracker.swift in Sources */,
-=======
 				D6E823DD262761130092C7DE /* CampaignHitProcessor.swift in Sources */,
->>>>>>> 9326afb3
 				3D10A653262583C70049BDA1 /* Campaign.swift in Sources */,
 				D6577DFA2628F48A008F0528 /* URL+Campaign.swift in Sources */,
 				3D10A65D2625847B0049BDA1 /* Campaign+PublicAPI.swift in Sources */,
