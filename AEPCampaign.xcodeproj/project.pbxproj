--- conflicted
+++ resolved
@@ -45,12 +45,10 @@
 		92BB4E706C889447FB22B96A /* Pods_AEPCampaignUnitTests.framework in Frameworks */ = {isa = PBXBuildFile; fileRef = 52CB4B8EFE5688C51B9A65B7 /* Pods_AEPCampaignUnitTests.framework */; };
 		B0E7CA6A5BCE7FF39C499F08 /* Pods_AEPCampaign.framework in Frameworks */ = {isa = PBXBuildFile; fileRef = 4621C50F13BAAC3CD83F6D3E /* Pods_AEPCampaign.framework */; };
 		B6342EC1AD4111F03FD753E2 /* Pods_AEPCampaignFunctionalTests.framework in Frameworks */ = {isa = PBXBuildFile; fileRef = 5B7C29A6FF303ED0247DECB6 /* Pods_AEPCampaignFunctionalTests.framework */; };
-<<<<<<< HEAD
 		D61AA903265622A900D44D12 /* honk.aiff in Resources */ = {isa = PBXBuildFile; fileRef = D61AA901265622A800D44D12 /* honk.aiff */; };
 		D61AA904265622A900D44D12 /* local.jpg in Resources */ = {isa = PBXBuildFile; fileRef = D61AA902265622A800D44D12 /* local.jpg */; };
 		D61AA91A2656B7AC00D44D12 /* local.jpg in Resources */ = {isa = PBXBuildFile; fileRef = D61AA9192656B7AC00D44D12 /* local.jpg */; };
 		D61AA99F26575A4100D44D12 /* CampaignMessagingTests.swift in Sources */ = {isa = PBXBuildFile; fileRef = D61AA97E2657596300D44D12 /* CampaignMessagingTests.swift */; };
-=======
 		D61AA761265325BE00D44D12 /* AlertMessageTests.swift in Sources */ = {isa = PBXBuildFile; fileRef = D61AA760265325BE00D44D12 /* AlertMessageTests.swift */; };
 		D61AA8562654295A00D44D12 /* MessagingImplementationTests.swift in Sources */ = {isa = PBXBuildFile; fileRef = D61AA8552654295A00D44D12 /* MessagingImplementationTests.swift */; };
 		D61AA9AF26575CE700D44D12 /* CampaignFullscreenMessage.swift in Sources */ = {isa = PBXBuildFile; fileRef = D61AA9AA26575CE700D44D12 /* CampaignFullscreenMessage.swift */; };
@@ -58,7 +56,6 @@
 		D61AA9B126575CE700D44D12 /* CampaignMessaging.swift in Sources */ = {isa = PBXBuildFile; fileRef = D61AA9AC26575CE700D44D12 /* CampaignMessaging.swift */; };
 		D61AA9B226575CE700D44D12 /* AlertMessage.swift in Sources */ = {isa = PBXBuildFile; fileRef = D61AA9AD26575CE700D44D12 /* AlertMessage.swift */; };
 		D61AA9B326575CE700D44D12 /* LocalNotificationMessage.swift in Sources */ = {isa = PBXBuildFile; fileRef = D61AA9AE26575CE700D44D12 /* LocalNotificationMessage.swift */; };
->>>>>>> b00cc796
 		D64731D02644D3370065A992 /* WebKit.framework in Frameworks */ = {isa = PBXBuildFile; fileRef = D6B406C3264347C3002814FC /* WebKit.framework */; };
 		D6577DE52628DA8D008F0528 /* MockDataQueueService.swift in Sources */ = {isa = PBXBuildFile; fileRef = D6577DE42628DA8D008F0528 /* MockDataQueueService.swift */; };
 		D6577DE62628DA8D008F0528 /* MockDataQueueService.swift in Sources */ = {isa = PBXBuildFile; fileRef = D6577DE42628DA8D008F0528 /* MockDataQueueService.swift */; };
@@ -89,14 +86,11 @@
 		D6E29BA5264DE12F001FEAF6 /* rules.json in Resources */ = {isa = PBXBuildFile; fileRef = D6E29BA2264DE12F001FEAF6 /* rules.json */; };
 		D6E29BA6264DE12F001FEAF6 /* rules.zip in Resources */ = {isa = PBXBuildFile; fileRef = D6E29BA3264DE12F001FEAF6 /* rules.zip */; };
 		D6E29BA7264DE12F001FEAF6 /* rules.zip in Resources */ = {isa = PBXBuildFile; fileRef = D6E29BA3264DE12F001FEAF6 /* rules.zip */; };
-<<<<<<< HEAD
 		D6E314D0264B3EA3007A22BA /* MockFullscreenMessage.swift in Sources */ = {isa = PBXBuildFile; fileRef = D6E314CF264B3EA3007A22BA /* MockFullscreenMessage.swift */; };
 		D6E314D1264B3EA3007A22BA /* MockFullscreenMessage.swift in Sources */ = {isa = PBXBuildFile; fileRef = D6E314CF264B3EA3007A22BA /* MockFullscreenMessage.swift */; };
 		D6E314DC264B5026007A22BA /* MockUIService.swift in Sources */ = {isa = PBXBuildFile; fileRef = D6E314C8264B0FC4007A22BA /* MockUIService.swift */; };
 		D6E314E2264B5026007A22BA /* MockUIService.swift in Sources */ = {isa = PBXBuildFile; fileRef = D6E314C8264B0FC4007A22BA /* MockUIService.swift */; };
 		D6E31544264C9478007A22BA /* CampaignFullscreenMessageDelegateTests.swift in Sources */ = {isa = PBXBuildFile; fileRef = D6E31543264C9478007A22BA /* CampaignFullscreenMessageDelegateTests.swift */; };
-=======
->>>>>>> b00cc796
 		D6E823B9262616E90092C7DE /* CampaignState.swift in Sources */ = {isa = PBXBuildFile; fileRef = D6E823B8262616E90092C7DE /* CampaignState.swift */; };
 		D6E823BB262616F90092C7DE /* CampaignStateTests.swift in Sources */ = {isa = PBXBuildFile; fileRef = D6E823BA262616F80092C7DE /* CampaignStateTests.swift */; };
 		D6E823DD262761130092C7DE /* CampaignHitProcessor.swift in Sources */ = {isa = PBXBuildFile; fileRef = D6E823DC262761130092C7DE /* CampaignHitProcessor.swift */; };
@@ -203,12 +197,10 @@
 		99920600ABA48439B1FD42E9 /* Pods-AEPCampaignFunctionalTests.debug.xcconfig */ = {isa = PBXFileReference; includeInIndex = 1; lastKnownFileType = text.xcconfig; name = "Pods-AEPCampaignFunctionalTests.debug.xcconfig"; path = "Target Support Files/Pods-AEPCampaignFunctionalTests/Pods-AEPCampaignFunctionalTests.debug.xcconfig"; sourceTree = "<group>"; };
 		B6F4EBEAE0E97DF607F9DF64 /* Pods-CampaignTester.release.xcconfig */ = {isa = PBXFileReference; includeInIndex = 1; lastKnownFileType = text.xcconfig; name = "Pods-CampaignTester.release.xcconfig"; path = "Target Support Files/Pods-CampaignTester/Pods-CampaignTester.release.xcconfig"; sourceTree = "<group>"; };
 		CB8C8918C7FF3CD1EDA473B6 /* Pods-AEPCampaignUnitTests.release.xcconfig */ = {isa = PBXFileReference; includeInIndex = 1; lastKnownFileType = text.xcconfig; name = "Pods-AEPCampaignUnitTests.release.xcconfig"; path = "Target Support Files/Pods-AEPCampaignUnitTests/Pods-AEPCampaignUnitTests.release.xcconfig"; sourceTree = "<group>"; };
-<<<<<<< HEAD
 		D61AA901265622A800D44D12 /* honk.aiff */ = {isa = PBXFileReference; lastKnownFileType = audio.aiff; path = honk.aiff; sourceTree = "<group>"; };
 		D61AA902265622A800D44D12 /* local.jpg */ = {isa = PBXFileReference; lastKnownFileType = image.jpeg; path = local.jpg; sourceTree = "<group>"; };
 		D61AA9192656B7AC00D44D12 /* local.jpg */ = {isa = PBXFileReference; lastKnownFileType = image.jpeg; path = local.jpg; sourceTree = "<group>"; };
 		D61AA97E2657596300D44D12 /* CampaignMessagingTests.swift */ = {isa = PBXFileReference; fileEncoding = 4; lastKnownFileType = sourcecode.swift; path = CampaignMessagingTests.swift; sourceTree = "<group>"; };
-=======
 		D61AA760265325BE00D44D12 /* AlertMessageTests.swift */ = {isa = PBXFileReference; lastKnownFileType = sourcecode.swift; path = AlertMessageTests.swift; sourceTree = "<group>"; };
 		D61AA8552654295A00D44D12 /* MessagingImplementationTests.swift */ = {isa = PBXFileReference; lastKnownFileType = sourcecode.swift; path = MessagingImplementationTests.swift; sourceTree = "<group>"; };
 		D61AA9AA26575CE700D44D12 /* CampaignFullscreenMessage.swift */ = {isa = PBXFileReference; fileEncoding = 4; lastKnownFileType = sourcecode.swift; path = CampaignFullscreenMessage.swift; sourceTree = "<group>"; };
@@ -216,7 +208,6 @@
 		D61AA9AC26575CE700D44D12 /* CampaignMessaging.swift */ = {isa = PBXFileReference; fileEncoding = 4; lastKnownFileType = sourcecode.swift; path = CampaignMessaging.swift; sourceTree = "<group>"; };
 		D61AA9AD26575CE700D44D12 /* AlertMessage.swift */ = {isa = PBXFileReference; fileEncoding = 4; lastKnownFileType = sourcecode.swift; path = AlertMessage.swift; sourceTree = "<group>"; };
 		D61AA9AE26575CE700D44D12 /* LocalNotificationMessage.swift */ = {isa = PBXFileReference; fileEncoding = 4; lastKnownFileType = sourcecode.swift; path = LocalNotificationMessage.swift; sourceTree = "<group>"; };
->>>>>>> b00cc796
 		D6577DE42628DA8D008F0528 /* MockDataQueueService.swift */ = {isa = PBXFileReference; lastKnownFileType = sourcecode.swift; path = MockDataQueueService.swift; sourceTree = "<group>"; };
 		D6577DED2628DAC7008F0528 /* MockDataQueuing.swift */ = {isa = PBXFileReference; lastKnownFileType = sourcecode.swift; path = MockDataQueuing.swift; sourceTree = "<group>"; };
 		D6577DF92628F48A008F0528 /* URL+Campaign.swift */ = {isa = PBXFileReference; lastKnownFileType = sourcecode.swift; path = "URL+Campaign.swift"; sourceTree = "<group>"; };
@@ -225,11 +216,8 @@
 		D6577E32262F6E12008F0528 /* MockNetworking.swift */ = {isa = PBXFileReference; lastKnownFileType = sourcecode.swift; path = MockNetworking.swift; sourceTree = "<group>"; };
 		D6B2F00F2634B3F000747CFE /* MockExtension.swift */ = {isa = PBXFileReference; lastKnownFileType = sourcecode.swift; path = MockExtension.swift; sourceTree = "<group>"; };
 		D6B2F0152634B46200747CFE /* TestHelper.swift */ = {isa = PBXFileReference; lastKnownFileType = sourcecode.swift; path = TestHelper.swift; sourceTree = "<group>"; };
-<<<<<<< HEAD
 		D6B2F02D2637786D00747CFE /* LocalNotificationMessage.swift */ = {isa = PBXFileReference; lastKnownFileType = sourcecode.swift; path = LocalNotificationMessage.swift; sourceTree = "<group>"; };
 		D6B2F04D26386EB100747CFE /* CampaignMessaging.swift */ = {isa = PBXFileReference; lastKnownFileType = sourcecode.swift; path = CampaignMessaging.swift; sourceTree = "<group>"; };
-=======
->>>>>>> b00cc796
 		D6B405C2263C58F7002814FC /* TestMessage.swift */ = {isa = PBXFileReference; lastKnownFileType = sourcecode.swift; path = TestMessage.swift; sourceTree = "<group>"; };
 		D6B405C8263C6057002814FC /* MockUrlService.swift */ = {isa = PBXFileReference; lastKnownFileType = sourcecode.swift; path = MockUrlService.swift; sourceTree = "<group>"; };
 		D6B40601263C99EE002814FC /* UnitTestApp.app */ = {isa = PBXFileReference; explicitFileType = wrapper.application; includeInIndex = 0; path = UnitTestApp.app; sourceTree = BUILT_PRODUCTS_DIR; };
@@ -242,10 +230,7 @@
 		D6B40611263C99F0002814FC /* Info.plist */ = {isa = PBXFileReference; lastKnownFileType = text.plist.xml; path = Info.plist; sourceTree = "<group>"; };
 		D6B406C3264347C3002814FC /* WebKit.framework */ = {isa = PBXFileReference; lastKnownFileType = wrapper.framework; name = WebKit.framework; path = System/Library/Frameworks/WebKit.framework; sourceTree = SDKROOT; };
 		D6B406D52643638D002814FC /* CampaignTester.entitlements */ = {isa = PBXFileReference; lastKnownFileType = text.plist.entitlements; path = CampaignTester.entitlements; sourceTree = "<group>"; };
-<<<<<<< HEAD
 		D6D9B24C2645F2D400BAF249 /* CampaignFullscreenMessageTests.swift */ = {isa = PBXFileReference; lastKnownFileType = sourcecode.swift; path = CampaignFullscreenMessageTests.swift; sourceTree = "<group>"; };
-=======
->>>>>>> b00cc796
 		D6E29BA2264DE12F001FEAF6 /* rules.json */ = {isa = PBXFileReference; fileEncoding = 4; lastKnownFileType = text.json; path = rules.json; sourceTree = "<group>"; };
 		D6E29BA3264DE12F001FEAF6 /* rules.zip */ = {isa = PBXFileReference; lastKnownFileType = archive.zip; path = rules.zip; sourceTree = "<group>"; };
 		D6E314B5264B0BA5007A22BA /* UIKit.framework */ = {isa = PBXFileReference; lastKnownFileType = wrapper.framework; name = UIKit.framework; path = System/Library/Frameworks/UIKit.framework; sourceTree = SDKROOT; };
@@ -434,19 +419,15 @@
 				D6E823BA262616F80092C7DE /* CampaignStateTests.swift */,
 				D6E824272628A6700092C7DE /* CampaignHitQueuingTests.swift */,
 				D6577E2D262F44EB008F0528 /* CampaignHitProcessorTests.swift */,
-<<<<<<< HEAD
 				D6D9B24C2645F2D400BAF249 /* CampaignFullscreenMessageTests.swift */,
 				D6E31543264C9478007A22BA /* CampaignFullscreenMessageDelegateTests.swift */,
 				3D4656A8262F510D00BFC421 /* CampaignTests.swift */,
 				3D4657A1263CB19600BFC421 /* CampaignRulesDownloaderTests.swift */,
 				D6E97924263B34FE003F3372 /* LocalNotificationMessageTests.swift */,
-=======
 				D61AA760265325BE00D44D12 /* AlertMessageTests.swift */,
-				3D4656A8262F510D00BFC421 /* CampaignTests.swift */,
 				3D4657A1263CB19600BFC421 /* CampaignRulesDownloaderTests.swift */,
 				D6E97924263B34FE003F3372 /* LocalNotificationMessageTests.swift */,
 				D61AA8552654295A00D44D12 /* MessagingImplementationTests.swift */,
->>>>>>> b00cc796
 				3D4658C32653207200BFC421 /* CampaignRulesCacheUnitTests.swift */,
 			);
 			path = AEPCampaignUnitTests;
@@ -981,10 +962,6 @@
 			isa = PBXSourcesBuildPhase;
 			buildActionMask = 2147483647;
 			files = (
-<<<<<<< HEAD
-				D61AA99F26575A4100D44D12 /* CampaignMessagingTests.swift in Sources */,
-=======
->>>>>>> b00cc796
 				D6E97925263B34FE003F3372 /* LocalNotificationMessageTests.swift in Sources */,
 				D6E824282628A6710092C7DE /* CampaignHitQueuingTests.swift in Sources */,
 				D6577E34262F6E12008F0528 /* MockNetworking.swift in Sources */,
@@ -1000,11 +977,8 @@
 				3D4657A2263CB19600BFC421 /* CampaignRulesDownloaderTests.swift in Sources */,
 				D6577DEF2628DAC7008F0528 /* MockDataQueuing.swift in Sources */,
 				D6E8243C2628A9830092C7DE /* MockHitProcessor.swift in Sources */,
-<<<<<<< HEAD
 				D6D9B2582645F34600BAF249 /* CampaignFullscreenMessageTests.swift in Sources */,
-=======
 				D61AA8562654295A00D44D12 /* MessagingImplementationTests.swift in Sources */,
->>>>>>> b00cc796
 				D6577DE62628DA8D008F0528 /* MockDataQueueService.swift in Sources */,
 				D6B405C3263C58F7002814FC /* TestMessage.swift in Sources */,
 				D6E823BB262616F90092C7DE /* CampaignStateTests.swift in Sources */,
