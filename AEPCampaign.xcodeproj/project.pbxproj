--- conflicted
+++ resolved
@@ -28,6 +28,7 @@
 		3D10A6582625841C0049BDA1 /* CampaignConstants.swift in Sources */ = {isa = PBXBuildFile; fileRef = 3D10A6572625841C0049BDA1 /* CampaignConstants.swift */; };
 		3D10A65D2625847B0049BDA1 /* Campaign+PublicAPI.swift in Sources */ = {isa = PBXBuildFile; fileRef = 3D10A65C2625847B0049BDA1 /* Campaign+PublicAPI.swift */; };
 		3D1157A8265713B700B55AF6 /* MockFileManager.swift in Sources */ = {isa = PBXBuildFile; fileRef = 3D1157A7265713B700B55AF6 /* MockFileManager.swift */; };
+		3D11582926572B4D00B55AF6 /* CampaignCacheable.swift in Sources */ = {isa = PBXBuildFile; fileRef = 3D46573E2637739D00BFC421 /* CampaignCacheable.swift */; };
 		3D46568B262A1DBE00BFC421 /* MessageInteractionTracker.swift in Sources */ = {isa = PBXBuildFile; fileRef = 3D46568A262A1DBE00BFC421 /* MessageInteractionTracker.swift */; };
 		3D465693262F4C9800BFC421 /* TestableExtensionRuntime.swift in Sources */ = {isa = PBXBuildFile; fileRef = 3D465692262F4C9800BFC421 /* TestableExtensionRuntime.swift */; };
 		3D4656A9262F510D00BFC421 /* CampaignTests.swift in Sources */ = {isa = PBXBuildFile; fileRef = 3D4656A8262F510D00BFC421 /* CampaignTests.swift */; };
@@ -37,24 +38,14 @@
 		3D4657D426449FA900BFC421 /* CampaignMessageAssetsCache.swift in Sources */ = {isa = PBXBuildFile; fileRef = 3D4657D326449FA900BFC421 /* CampaignMessageAssetsCache.swift */; };
 		3D46582C264B005700BFC421 /* MockDiskCache.swift in Sources */ = {isa = PBXBuildFile; fileRef = 3D46582B264B005600BFC421 /* MockDiskCache.swift */; };
 		3D465838264B0B3B00BFC421 /* MockRulesEngine.swift in Sources */ = {isa = PBXBuildFile; fileRef = 3D465837264B0B3B00BFC421 /* MockRulesEngine.swift */; };
-<<<<<<< HEAD
-		3D46585D264B0F1B00BFC421 /* rules.zip in Resources */ = {isa = PBXBuildFile; fileRef = 3D46585C264B0F1A00BFC421 /* rules.zip */; };
-		3D46585E264B0F1B00BFC421 /* rules.zip in Resources */ = {isa = PBXBuildFile; fileRef = 3D46585C264B0F1A00BFC421 /* rules.zip */; };
-		3D46586A264B0F3000BFC421 /* rules.json in Resources */ = {isa = PBXBuildFile; fileRef = 3D465869264B0F3000BFC421 /* rules.json */; };
-		3D46586B264B0F3000BFC421 /* rules.json in Resources */ = {isa = PBXBuildFile; fileRef = 3D465869264B0F3000BFC421 /* rules.json */; };
 		3D46589C264DF98900BFC421 /* FileManager+Campaign.swift in Sources */ = {isa = PBXBuildFile; fileRef = 3D46589B264DF98900BFC421 /* FileManager+Campaign.swift */; };
 		3D4658B12652F58900BFC421 /* CampaignRulesCache.swift in Sources */ = {isa = PBXBuildFile; fileRef = 3D4658B02652F58900BFC421 /* CampaignRulesCache.swift */; };
 		3D4658C42653207200BFC421 /* CampaignRulesCacheUnitTests.swift in Sources */ = {isa = PBXBuildFile; fileRef = 3D4658C32653207200BFC421 /* CampaignRulesCacheUnitTests.swift */; };
-		4FC82DF35DFB850F6F9728E3 /* Pods_AEPCampaignFunctionalTests.framework in Frameworks */ = {isa = PBXBuildFile; fileRef = 3DE146B1C39F8FF3BCFC7041 /* Pods_AEPCampaignFunctionalTests.framework */; };
-		561A8016181A076A2E753A39 /* Pods_CampaignTester.framework in Frameworks */ = {isa = PBXBuildFile; fileRef = 5300061A6424FBAE2F248A1E /* Pods_CampaignTester.framework */; };
-		ACF5B0672B49855BA15B84E4 /* Pods_AEPCampaignUnitTests.framework in Frameworks */ = {isa = PBXBuildFile; fileRef = 98F85523FC0D761D32F9C862 /* Pods_AEPCampaignUnitTests.framework */; };
-		BF15ADD4D51A07011CAF1A7B /* Pods_AEPCampaign.framework in Frameworks */ = {isa = PBXBuildFile; fileRef = 300904F64B45E4DCD8DC50FE /* Pods_AEPCampaign.framework */; };
-=======
-		9C45F90B11EB2103A1BB8AB3 /* Pods_AEPCampaignUnitTests.framework in Frameworks */ = {isa = PBXBuildFile; fileRef = 374428386226D10931057570 /* Pods_AEPCampaignUnitTests.framework */; };
-		CA7090B0230966F0E39740C6 /* Pods_CampaignTester.framework in Frameworks */ = {isa = PBXBuildFile; fileRef = EA739EA6395FC06CCA2D8E84 /* Pods_CampaignTester.framework */; };
-		CC5CD838C90CBE5CF7F50374 /* Pods_AEPCampaignFunctionalTests.framework in Frameworks */ = {isa = PBXBuildFile; fileRef = FB375DC15B9F10E504C14968 /* Pods_AEPCampaignFunctionalTests.framework */; };
+		79B75EA1B1C304B1CEB41818 /* Pods_CampaignTester.framework in Frameworks */ = {isa = PBXBuildFile; fileRef = 679F11BD2A3FA83C8A782F9C /* Pods_CampaignTester.framework */; };
+		92BB4E706C889447FB22B96A /* Pods_AEPCampaignUnitTests.framework in Frameworks */ = {isa = PBXBuildFile; fileRef = 52CB4B8EFE5688C51B9A65B7 /* Pods_AEPCampaignUnitTests.framework */; };
+		B0E7CA6A5BCE7FF39C499F08 /* Pods_AEPCampaign.framework in Frameworks */ = {isa = PBXBuildFile; fileRef = 4621C50F13BAAC3CD83F6D3E /* Pods_AEPCampaign.framework */; };
+		B6342EC1AD4111F03FD753E2 /* Pods_AEPCampaignFunctionalTests.framework in Frameworks */ = {isa = PBXBuildFile; fileRef = 5B7C29A6FF303ED0247DECB6 /* Pods_AEPCampaignFunctionalTests.framework */; };
 		D64731D02644D3370065A992 /* WebKit.framework in Frameworks */ = {isa = PBXBuildFile; fileRef = D6B406C3264347C3002814FC /* WebKit.framework */; };
->>>>>>> 37284ed2
 		D6577DE52628DA8D008F0528 /* MockDataQueueService.swift in Sources */ = {isa = PBXBuildFile; fileRef = D6577DE42628DA8D008F0528 /* MockDataQueueService.swift */; };
 		D6577DE62628DA8D008F0528 /* MockDataQueueService.swift in Sources */ = {isa = PBXBuildFile; fileRef = D6577DE42628DA8D008F0528 /* MockDataQueueService.swift */; };
 		D6577DEE2628DAC7008F0528 /* MockDataQueuing.swift in Sources */ = {isa = PBXBuildFile; fileRef = D6577DED2628DAC7008F0528 /* MockDataQueuing.swift */; };
@@ -83,7 +74,6 @@
 		D6B4068C26420269002814FC /* CampaignFullscreenMessage.swift in Sources */ = {isa = PBXBuildFile; fileRef = D6B4068B26420269002814FC /* CampaignFullscreenMessage.swift */; };
 		D6B4069326424F32002814FC /* CampaignFullscreenMessageDelegate.swift in Sources */ = {isa = PBXBuildFile; fileRef = D6B4069226424F32002814FC /* CampaignFullscreenMessageDelegate.swift */; };
 		D6B407102643921E002814FC /* AEPCampaign.framework in Frameworks */ = {isa = PBXBuildFile; fileRef = 3D10A5F5262581650049BDA1 /* AEPCampaign.framework */; };
-		D6D9B2EE264A002E00BAF249 /* CampaignCacheable.swift in Sources */ = {isa = PBXBuildFile; fileRef = D6D9B2ED264A002E00BAF249 /* CampaignCacheable.swift */; };
 		D6E29BA4264DE12F001FEAF6 /* rules.json in Resources */ = {isa = PBXBuildFile; fileRef = D6E29BA2264DE12F001FEAF6 /* rules.json */; };
 		D6E29BA5264DE12F001FEAF6 /* rules.json in Resources */ = {isa = PBXBuildFile; fileRef = D6E29BA2264DE12F001FEAF6 /* rules.json */; };
 		D6E29BA6264DE12F001FEAF6 /* rules.zip in Resources */ = {isa = PBXBuildFile; fileRef = D6E29BA3264DE12F001FEAF6 /* rules.zip */; };
@@ -160,10 +150,9 @@
 /* End PBXCopyFilesBuildPhase section */
 
 /* Begin PBXFileReference section */
-		0948152C2B1E9B25BEFF60E7 /* Pods-AEPCampaignUnitTests.release.xcconfig */ = {isa = PBXFileReference; includeInIndex = 1; lastKnownFileType = text.xcconfig; name = "Pods-AEPCampaignUnitTests.release.xcconfig"; path = "Target Support Files/Pods-AEPCampaignUnitTests/Pods-AEPCampaignUnitTests.release.xcconfig"; sourceTree = "<group>"; };
-		1BDDC52AD7EF750885AA0C02 /* Pods-CampaignTester.debug.xcconfig */ = {isa = PBXFileReference; includeInIndex = 1; lastKnownFileType = text.xcconfig; name = "Pods-CampaignTester.debug.xcconfig"; path = "Target Support Files/Pods-CampaignTester/Pods-CampaignTester.debug.xcconfig"; sourceTree = "<group>"; };
-		300904F64B45E4DCD8DC50FE /* Pods_AEPCampaign.framework */ = {isa = PBXFileReference; explicitFileType = wrapper.framework; includeInIndex = 0; path = Pods_AEPCampaign.framework; sourceTree = BUILT_PRODUCTS_DIR; };
-		33DD7C607B871C38883AC5F7 /* Pods-CampaignTester.release.xcconfig */ = {isa = PBXFileReference; includeInIndex = 1; lastKnownFileType = text.xcconfig; name = "Pods-CampaignTester.release.xcconfig"; path = "Target Support Files/Pods-CampaignTester/Pods-CampaignTester.release.xcconfig"; sourceTree = "<group>"; };
+		141CF3EA9D1C198A1FB27019 /* Pods-CampaignTester.debug.xcconfig */ = {isa = PBXFileReference; includeInIndex = 1; lastKnownFileType = text.xcconfig; name = "Pods-CampaignTester.debug.xcconfig"; path = "Target Support Files/Pods-CampaignTester/Pods-CampaignTester.debug.xcconfig"; sourceTree = "<group>"; };
+		1CCB4CE6A94A95D41508E648 /* Pods-AEPCampaign.release.xcconfig */ = {isa = PBXFileReference; includeInIndex = 1; lastKnownFileType = text.xcconfig; name = "Pods-AEPCampaign.release.xcconfig"; path = "Target Support Files/Pods-AEPCampaign/Pods-AEPCampaign.release.xcconfig"; sourceTree = "<group>"; };
+		3B55248A59EFF7D5C7BD2328 /* Pods-AEPCampaign.debug.xcconfig */ = {isa = PBXFileReference; includeInIndex = 1; lastKnownFileType = text.xcconfig; name = "Pods-AEPCampaign.debug.xcconfig"; path = "Target Support Files/Pods-AEPCampaign/Pods-AEPCampaign.debug.xcconfig"; sourceTree = "<group>"; };
 		3D10A5F5262581650049BDA1 /* AEPCampaign.framework */ = {isa = PBXFileReference; explicitFileType = wrapper.framework; includeInIndex = 0; path = AEPCampaign.framework; sourceTree = BUILT_PRODUCTS_DIR; };
 		3D10A5F8262581650049BDA1 /* AEPCampaign.h */ = {isa = PBXFileReference; lastKnownFileType = sourcecode.c.h; path = AEPCampaign.h; sourceTree = "<group>"; };
 		3D10A5F9262581650049BDA1 /* Info.plist */ = {isa = PBXFileReference; lastKnownFileType = text.plist.xml; path = Info.plist; sourceTree = "<group>"; };
@@ -179,30 +168,23 @@
 		3D4656A8262F510D00BFC421 /* CampaignTests.swift */ = {isa = PBXFileReference; lastKnownFileType = sourcecode.swift; path = CampaignTests.swift; sourceTree = "<group>"; };
 		3D4657352637521700BFC421 /* CampaignRulesDownloader.swift */ = {isa = PBXFileReference; fileEncoding = 4; lastKnownFileType = sourcecode.swift; path = CampaignRulesDownloader.swift; sourceTree = "<group>"; };
 		3D46573D2637739D00BFC421 /* CampaignCachedRules.swift */ = {isa = PBXFileReference; fileEncoding = 4; lastKnownFileType = sourcecode.swift; path = CampaignCachedRules.swift; sourceTree = "<group>"; };
+		3D46573E2637739D00BFC421 /* CampaignCacheable.swift */ = {isa = PBXFileReference; fileEncoding = 4; lastKnownFileType = sourcecode.swift; path = CampaignCacheable.swift; sourceTree = "<group>"; };
 		3D4657A1263CB19600BFC421 /* CampaignRulesDownloaderTests.swift */ = {isa = PBXFileReference; lastKnownFileType = sourcecode.swift; path = CampaignRulesDownloaderTests.swift; sourceTree = "<group>"; };
 		3D4657D326449FA900BFC421 /* CampaignMessageAssetsCache.swift */ = {isa = PBXFileReference; lastKnownFileType = sourcecode.swift; path = CampaignMessageAssetsCache.swift; sourceTree = "<group>"; };
 		3D46582B264B005600BFC421 /* MockDiskCache.swift */ = {isa = PBXFileReference; lastKnownFileType = sourcecode.swift; path = MockDiskCache.swift; sourceTree = "<group>"; };
 		3D465837264B0B3B00BFC421 /* MockRulesEngine.swift */ = {isa = PBXFileReference; lastKnownFileType = sourcecode.swift; path = MockRulesEngine.swift; sourceTree = "<group>"; };
-<<<<<<< HEAD
-		3D46585C264B0F1A00BFC421 /* rules.zip */ = {isa = PBXFileReference; lastKnownFileType = archive.zip; path = rules.zip; sourceTree = "<group>"; };
-		3D465869264B0F3000BFC421 /* rules.json */ = {isa = PBXFileReference; fileEncoding = 4; lastKnownFileType = text.json; path = rules.json; sourceTree = "<group>"; };
 		3D46589B264DF98900BFC421 /* FileManager+Campaign.swift */ = {isa = PBXFileReference; lastKnownFileType = sourcecode.swift; path = "FileManager+Campaign.swift"; sourceTree = "<group>"; };
 		3D4658B02652F58900BFC421 /* CampaignRulesCache.swift */ = {isa = PBXFileReference; lastKnownFileType = sourcecode.swift; name = CampaignRulesCache.swift; path = AEPCampaign/Sources/Rules/CampaignRulesCache.swift; sourceTree = SOURCE_ROOT; };
 		3D4658C32653207200BFC421 /* CampaignRulesCacheUnitTests.swift */ = {isa = PBXFileReference; lastKnownFileType = sourcecode.swift; path = CampaignRulesCacheUnitTests.swift; sourceTree = "<group>"; };
-		3DE146B1C39F8FF3BCFC7041 /* Pods_AEPCampaignFunctionalTests.framework */ = {isa = PBXFileReference; explicitFileType = wrapper.framework; includeInIndex = 0; path = Pods_AEPCampaignFunctionalTests.framework; sourceTree = BUILT_PRODUCTS_DIR; };
-		424C1FE217FB0574189908E6 /* Pods-AEPCampaign.release.xcconfig */ = {isa = PBXFileReference; includeInIndex = 1; lastKnownFileType = text.xcconfig; name = "Pods-AEPCampaign.release.xcconfig"; path = "Target Support Files/Pods-AEPCampaign/Pods-AEPCampaign.release.xcconfig"; sourceTree = "<group>"; };
-		5300061A6424FBAE2F248A1E /* Pods_CampaignTester.framework */ = {isa = PBXFileReference; explicitFileType = wrapper.framework; includeInIndex = 0; path = Pods_CampaignTester.framework; sourceTree = BUILT_PRODUCTS_DIR; };
-		98F85523FC0D761D32F9C862 /* Pods_AEPCampaignUnitTests.framework */ = {isa = PBXFileReference; explicitFileType = wrapper.framework; includeInIndex = 0; path = Pods_AEPCampaignUnitTests.framework; sourceTree = BUILT_PRODUCTS_DIR; };
-		AAB93CE1C9117E1DD7232131 /* Pods-AEPCampaignUnitTests.debug.xcconfig */ = {isa = PBXFileReference; includeInIndex = 1; lastKnownFileType = text.xcconfig; name = "Pods-AEPCampaignUnitTests.debug.xcconfig"; path = "Target Support Files/Pods-AEPCampaignUnitTests/Pods-AEPCampaignUnitTests.debug.xcconfig"; sourceTree = "<group>"; };
-		AC53FF654583C12AB530ADC6 /* Pods-AEPCampaign.debug.xcconfig */ = {isa = PBXFileReference; includeInIndex = 1; lastKnownFileType = text.xcconfig; name = "Pods-AEPCampaign.debug.xcconfig"; path = "Target Support Files/Pods-AEPCampaign/Pods-AEPCampaign.debug.xcconfig"; sourceTree = "<group>"; };
-		AD2B0F493BC9D25135564F8E /* Pods-AEPCampaignFunctionalTests.debug.xcconfig */ = {isa = PBXFileReference; includeInIndex = 1; lastKnownFileType = text.xcconfig; name = "Pods-AEPCampaignFunctionalTests.debug.xcconfig"; path = "Target Support Files/Pods-AEPCampaignFunctionalTests/Pods-AEPCampaignFunctionalTests.debug.xcconfig"; sourceTree = "<group>"; };
-=======
-		521FFDAA97F062FEB893AFDC /* Pods-AEPCampaign.debug.xcconfig */ = {isa = PBXFileReference; includeInIndex = 1; lastKnownFileType = text.xcconfig; name = "Pods-AEPCampaign.debug.xcconfig"; path = "Target Support Files/Pods-AEPCampaign/Pods-AEPCampaign.debug.xcconfig"; sourceTree = "<group>"; };
-		5D175890156889E2CF12FFB9 /* Pods-AEPCampaignFunctionalTests.debug.xcconfig */ = {isa = PBXFileReference; includeInIndex = 1; lastKnownFileType = text.xcconfig; name = "Pods-AEPCampaignFunctionalTests.debug.xcconfig"; path = "Target Support Files/Pods-AEPCampaignFunctionalTests/Pods-AEPCampaignFunctionalTests.debug.xcconfig"; sourceTree = "<group>"; };
-		7BF5C3BDD4347DCA119A9115 /* Pods-CampaignTester.debug.xcconfig */ = {isa = PBXFileReference; includeInIndex = 1; lastKnownFileType = text.xcconfig; name = "Pods-CampaignTester.debug.xcconfig"; path = "Target Support Files/Pods-CampaignTester/Pods-CampaignTester.debug.xcconfig"; sourceTree = "<group>"; };
-		8025CEBEA95DC90CDBADB1FE /* Pods-AEPCampaign.release.xcconfig */ = {isa = PBXFileReference; includeInIndex = 1; lastKnownFileType = text.xcconfig; name = "Pods-AEPCampaign.release.xcconfig"; path = "Target Support Files/Pods-AEPCampaign/Pods-AEPCampaign.release.xcconfig"; sourceTree = "<group>"; };
-		C4B4AA96C4249A68B45D411A /* Pods-AEPCampaignFunctionalTests.release.xcconfig */ = {isa = PBXFileReference; includeInIndex = 1; lastKnownFileType = text.xcconfig; name = "Pods-AEPCampaignFunctionalTests.release.xcconfig"; path = "Target Support Files/Pods-AEPCampaignFunctionalTests/Pods-AEPCampaignFunctionalTests.release.xcconfig"; sourceTree = "<group>"; };
->>>>>>> 37284ed2
+		4621C50F13BAAC3CD83F6D3E /* Pods_AEPCampaign.framework */ = {isa = PBXFileReference; explicitFileType = wrapper.framework; includeInIndex = 0; path = Pods_AEPCampaign.framework; sourceTree = BUILT_PRODUCTS_DIR; };
+		52CB4B8EFE5688C51B9A65B7 /* Pods_AEPCampaignUnitTests.framework */ = {isa = PBXFileReference; explicitFileType = wrapper.framework; includeInIndex = 0; path = Pods_AEPCampaignUnitTests.framework; sourceTree = BUILT_PRODUCTS_DIR; };
+		5B7C29A6FF303ED0247DECB6 /* Pods_AEPCampaignFunctionalTests.framework */ = {isa = PBXFileReference; explicitFileType = wrapper.framework; includeInIndex = 0; path = Pods_AEPCampaignFunctionalTests.framework; sourceTree = BUILT_PRODUCTS_DIR; };
+		623653C52428E8F03DA84630 /* Pods-AEPCampaignUnitTests.debug.xcconfig */ = {isa = PBXFileReference; includeInIndex = 1; lastKnownFileType = text.xcconfig; name = "Pods-AEPCampaignUnitTests.debug.xcconfig"; path = "Target Support Files/Pods-AEPCampaignUnitTests/Pods-AEPCampaignUnitTests.debug.xcconfig"; sourceTree = "<group>"; };
+		679F11BD2A3FA83C8A782F9C /* Pods_CampaignTester.framework */ = {isa = PBXFileReference; explicitFileType = wrapper.framework; includeInIndex = 0; path = Pods_CampaignTester.framework; sourceTree = BUILT_PRODUCTS_DIR; };
+		8955C691537F135A3C0BAC84 /* Pods-AEPCampaignFunctionalTests.release.xcconfig */ = {isa = PBXFileReference; includeInIndex = 1; lastKnownFileType = text.xcconfig; name = "Pods-AEPCampaignFunctionalTests.release.xcconfig"; path = "Target Support Files/Pods-AEPCampaignFunctionalTests/Pods-AEPCampaignFunctionalTests.release.xcconfig"; sourceTree = "<group>"; };
+		99920600ABA48439B1FD42E9 /* Pods-AEPCampaignFunctionalTests.debug.xcconfig */ = {isa = PBXFileReference; includeInIndex = 1; lastKnownFileType = text.xcconfig; name = "Pods-AEPCampaignFunctionalTests.debug.xcconfig"; path = "Target Support Files/Pods-AEPCampaignFunctionalTests/Pods-AEPCampaignFunctionalTests.debug.xcconfig"; sourceTree = "<group>"; };
+		B6F4EBEAE0E97DF607F9DF64 /* Pods-CampaignTester.release.xcconfig */ = {isa = PBXFileReference; includeInIndex = 1; lastKnownFileType = text.xcconfig; name = "Pods-CampaignTester.release.xcconfig"; path = "Target Support Files/Pods-CampaignTester/Pods-CampaignTester.release.xcconfig"; sourceTree = "<group>"; };
+		CB8C8918C7FF3CD1EDA473B6 /* Pods-AEPCampaignUnitTests.release.xcconfig */ = {isa = PBXFileReference; includeInIndex = 1; lastKnownFileType = text.xcconfig; name = "Pods-AEPCampaignUnitTests.release.xcconfig"; path = "Target Support Files/Pods-AEPCampaignUnitTests/Pods-AEPCampaignUnitTests.release.xcconfig"; sourceTree = "<group>"; };
 		D6577DE42628DA8D008F0528 /* MockDataQueueService.swift */ = {isa = PBXFileReference; lastKnownFileType = sourcecode.swift; path = MockDataQueueService.swift; sourceTree = "<group>"; };
 		D6577DED2628DAC7008F0528 /* MockDataQueuing.swift */ = {isa = PBXFileReference; lastKnownFileType = sourcecode.swift; path = MockDataQueuing.swift; sourceTree = "<group>"; };
 		D6577DF92628F48A008F0528 /* URL+Campaign.swift */ = {isa = PBXFileReference; lastKnownFileType = sourcecode.swift; path = "URL+Campaign.swift"; sourceTree = "<group>"; };
@@ -250,7 +232,6 @@
 		D6E979012639DFE6003F3372 /* Assets.xcassets */ = {isa = PBXFileReference; lastKnownFileType = folder.assetcatalog; path = Assets.xcassets; sourceTree = "<group>"; };
 		D6E97924263B34FE003F3372 /* LocalNotificationMessageTests.swift */ = {isa = PBXFileReference; lastKnownFileType = sourcecode.swift; path = LocalNotificationMessageTests.swift; sourceTree = "<group>"; };
 		D6E9792E263B4775003F3372 /* Event+Campaign.swift */ = {isa = PBXFileReference; lastKnownFileType = sourcecode.swift; path = "Event+Campaign.swift"; sourceTree = "<group>"; };
-		EC5DC6A9348B0A9EAFAFE6D2 /* Pods-AEPCampaignFunctionalTests.release.xcconfig */ = {isa = PBXFileReference; includeInIndex = 1; lastKnownFileType = text.xcconfig; name = "Pods-AEPCampaignFunctionalTests.release.xcconfig"; path = "Target Support Files/Pods-AEPCampaignFunctionalTests/Pods-AEPCampaignFunctionalTests.release.xcconfig"; sourceTree = "<group>"; };
 /* End PBXFileReference section */
 
 /* Begin PBXFrameworksBuildPhase section */
@@ -258,7 +239,7 @@
 			isa = PBXFrameworksBuildPhase;
 			buildActionMask = 2147483647;
 			files = (
-				BF15ADD4D51A07011CAF1A7B /* Pods_AEPCampaign.framework in Frameworks */,
+				B0E7CA6A5BCE7FF39C499F08 /* Pods_AEPCampaign.framework in Frameworks */,
 			);
 			runOnlyForDeploymentPostprocessing = 0;
 		};
@@ -267,7 +248,7 @@
 			buildActionMask = 2147483647;
 			files = (
 				3D10A6292625826D0049BDA1 /* AEPCampaign.framework in Frameworks */,
-				4FC82DF35DFB850F6F9728E3 /* Pods_AEPCampaignFunctionalTests.framework in Frameworks */,
+				B6342EC1AD4111F03FD753E2 /* Pods_AEPCampaignFunctionalTests.framework in Frameworks */,
 			);
 			runOnlyForDeploymentPostprocessing = 0;
 		};
@@ -276,7 +257,7 @@
 			buildActionMask = 2147483647;
 			files = (
 				3D10A63F262582A60049BDA1 /* AEPCampaign.framework in Frameworks */,
-				ACF5B0672B49855BA15B84E4 /* Pods_AEPCampaignUnitTests.framework in Frameworks */,
+				92BB4E706C889447FB22B96A /* Pods_AEPCampaignUnitTests.framework in Frameworks */,
 			);
 			runOnlyForDeploymentPostprocessing = 0;
 		};
@@ -291,16 +272,9 @@
 			isa = PBXFrameworksBuildPhase;
 			buildActionMask = 2147483647;
 			files = (
-<<<<<<< HEAD
-				D6E978A92639D1F2003F3372 /* UserNotificationsUI.framework in Frameworks */,
-				D6E978AA2639D1F2003F3372 /* NotificationCenter.framework in Frameworks */,
-				D6E978AB2639D1F2003F3372 /* UserNotifications.framework in Frameworks */,
-				561A8016181A076A2E753A39 /* Pods_CampaignTester.framework in Frameworks */,
-=======
 				D64731D02644D3370065A992 /* WebKit.framework in Frameworks */,
 				D6B407102643921E002814FC /* AEPCampaign.framework in Frameworks */,
-				CA7090B0230966F0E39740C6 /* Pods_CampaignTester.framework in Frameworks */,
->>>>>>> 37284ed2
+				79B75EA1B1C304B1CEB41818 /* Pods_CampaignTester.framework in Frameworks */,
 			);
 			runOnlyForDeploymentPostprocessing = 0;
 		};
@@ -314,10 +288,10 @@
 				D6E978A72639D1F2003F3372 /* NotificationCenter.framework */,
 				D6E978A82639D1F2003F3372 /* UserNotifications.framework */,
 				D6E978A62639D1F2003F3372 /* UserNotificationsUI.framework */,
-				300904F64B45E4DCD8DC50FE /* Pods_AEPCampaign.framework */,
-				3DE146B1C39F8FF3BCFC7041 /* Pods_AEPCampaignFunctionalTests.framework */,
-				98F85523FC0D761D32F9C862 /* Pods_AEPCampaignUnitTests.framework */,
-				5300061A6424FBAE2F248A1E /* Pods_CampaignTester.framework */,
+				4621C50F13BAAC3CD83F6D3E /* Pods_AEPCampaign.framework */,
+				5B7C29A6FF303ED0247DECB6 /* Pods_AEPCampaignFunctionalTests.framework */,
+				52CB4B8EFE5688C51B9A65B7 /* Pods_AEPCampaignUnitTests.framework */,
+				679F11BD2A3FA83C8A782F9C /* Pods_CampaignTester.framework */,
 			);
 			name = Frameworks;
 			sourceTree = "<group>";
@@ -325,14 +299,14 @@
 		2AB161FD1BE5CCC7C18D7E78 /* Pods */ = {
 			isa = PBXGroup;
 			children = (
-				AC53FF654583C12AB530ADC6 /* Pods-AEPCampaign.debug.xcconfig */,
-				424C1FE217FB0574189908E6 /* Pods-AEPCampaign.release.xcconfig */,
-				AD2B0F493BC9D25135564F8E /* Pods-AEPCampaignFunctionalTests.debug.xcconfig */,
-				EC5DC6A9348B0A9EAFAFE6D2 /* Pods-AEPCampaignFunctionalTests.release.xcconfig */,
-				AAB93CE1C9117E1DD7232131 /* Pods-AEPCampaignUnitTests.debug.xcconfig */,
-				0948152C2B1E9B25BEFF60E7 /* Pods-AEPCampaignUnitTests.release.xcconfig */,
-				1BDDC52AD7EF750885AA0C02 /* Pods-CampaignTester.debug.xcconfig */,
-				33DD7C607B871C38883AC5F7 /* Pods-CampaignTester.release.xcconfig */,
+				3B55248A59EFF7D5C7BD2328 /* Pods-AEPCampaign.debug.xcconfig */,
+				1CCB4CE6A94A95D41508E648 /* Pods-AEPCampaign.release.xcconfig */,
+				99920600ABA48439B1FD42E9 /* Pods-AEPCampaignFunctionalTests.debug.xcconfig */,
+				8955C691537F135A3C0BAC84 /* Pods-AEPCampaignFunctionalTests.release.xcconfig */,
+				623653C52428E8F03DA84630 /* Pods-AEPCampaignUnitTests.debug.xcconfig */,
+				CB8C8918C7FF3CD1EDA473B6 /* Pods-AEPCampaignUnitTests.release.xcconfig */,
+				141CF3EA9D1C198A1FB27019 /* Pods-CampaignTester.debug.xcconfig */,
+				B6F4EBEAE0E97DF607F9DF64 /* Pods-CampaignTester.release.xcconfig */,
 			);
 			path = Pods;
 			sourceTree = "<group>";
@@ -346,6 +320,7 @@
 				3D10A5F6262581650049BDA1 /* Products */,
 				2AB161FD1BE5CCC7C18D7E78 /* Pods */,
 				26A2BD5124D3A357DD151235 /* Frameworks */,
+				3D11581A26572B0600B55AF6 /* Recovered References */,
 			);
 			sourceTree = "<group>";
 		};
@@ -373,7 +348,7 @@
 		3D10A61B262581AD0049BDA1 /* Sources */ = {
 			isa = PBXGroup;
 			children = (
-				D6B2F0242637444600747CFE /* rules */,
+				3D4657162633813800BFC421 /* rules */,
 				D6B2F01E2637326800747CFE /* messages */,
 				3D10A5F8262581650049BDA1 /* AEPCampaign.h */,
 				3D10A5F9262581650049BDA1 /* Info.plist */,
@@ -426,12 +401,18 @@
 			path = AEPCampaignUnitTests;
 			sourceTree = "<group>";
 		};
-<<<<<<< HEAD
+		3D11581A26572B0600B55AF6 /* Recovered References */ = {
+			isa = PBXGroup;
+			children = (
+				D6D9B2ED264A002E00BAF249 /* CampaignCacheable.swift */,
+			);
+			name = "Recovered References";
+			sourceTree = "<group>";
+		};
 		3D4657162633813800BFC421 /* rules */ = {
 			isa = PBXGroup;
 			children = (
 				3D4657D326449FA900BFC421 /* CampaignMessageAssetsCache.swift */,
-				D6B2F0282637445D00747CFE /* CampaignRuleConsequence.swift */,
 				3D46573E2637739D00BFC421 /* CampaignCacheable.swift */,
 				3D46573D2637739D00BFC421 /* CampaignCachedRules.swift */,
 				3D4657352637521700BFC421 /* CampaignRulesDownloader.swift */,
@@ -440,10 +421,7 @@
 			path = rules;
 			sourceTree = "<group>";
 		};
-		3D46585B264B0EDC00BFC421 /* TestResources */ = {
-=======
 		D6B2F01E2637326800747CFE /* messages */ = {
->>>>>>> 37284ed2
 			isa = PBXGroup;
 			children = (
 				D6B2F04D26386EB100747CFE /* CampaignMessaging.swift */,
@@ -452,17 +430,6 @@
 				D6B4069226424F32002814FC /* CampaignFullscreenMessageDelegate.swift */,
 			);
 			path = messages;
-			sourceTree = "<group>";
-		};
-		D6B2F0242637444600747CFE /* rules */ = {
-			isa = PBXGroup;
-			children = (
-				D6D9B2ED264A002E00BAF249 /* CampaignCacheable.swift */,
-				3D4657D326449FA900BFC421 /* CampaignMessageAssetsCache.swift */,
-				3D46573D2637739D00BFC421 /* CampaignCachedRules.swift */,
-				3D4657352637521700BFC421 /* CampaignRulesDownloader.swift */,
-			);
-			path = rules;
 			sourceTree = "<group>";
 		};
 		D6B40602263C99EE002814FC /* UnitTestApp */ = {
@@ -556,7 +523,7 @@
 			isa = PBXNativeTarget;
 			buildConfigurationList = 3D10A609262581650049BDA1 /* Build configuration list for PBXNativeTarget "AEPCampaign" */;
 			buildPhases = (
-				2F99401AB2EBA372CD512867 /* [CP] Check Pods Manifest.lock */,
+				5BB6E0454AABE40047D575BD /* [CP] Check Pods Manifest.lock */,
 				3D10A5F0262581650049BDA1 /* Headers */,
 				3D10A5F1262581650049BDA1 /* Sources */,
 				3D10A5F2262581650049BDA1 /* Frameworks */,
@@ -576,11 +543,11 @@
 			isa = PBXNativeTarget;
 			buildConfigurationList = 3D10A62C2625826D0049BDA1 /* Build configuration list for PBXNativeTarget "AEPCampaignFunctionalTests" */;
 			buildPhases = (
-				C03308F538B4C7F58121F676 /* [CP] Check Pods Manifest.lock */,
+				8164D595D32E88A0708D762E /* [CP] Check Pods Manifest.lock */,
 				3D10A6202625826D0049BDA1 /* Sources */,
 				3D10A6212625826D0049BDA1 /* Frameworks */,
 				3D10A6222625826D0049BDA1 /* Resources */,
-				D7759D4215223B8C76D8A5B0 /* [CP] Embed Pods Frameworks */,
+				528FDEAE5A2C0A41FAAC6708 /* [CP] Embed Pods Frameworks */,
 			);
 			buildRules = (
 			);
@@ -596,11 +563,11 @@
 			isa = PBXNativeTarget;
 			buildConfigurationList = 3D10A642262582A60049BDA1 /* Build configuration list for PBXNativeTarget "AEPCampaignUnitTests" */;
 			buildPhases = (
-				EA67091B6089C39024ECA1B5 /* [CP] Check Pods Manifest.lock */,
+				F26085287263EDE3395179D5 /* [CP] Check Pods Manifest.lock */,
 				3D10A636262582A60049BDA1 /* Sources */,
 				3D10A637262582A60049BDA1 /* Frameworks */,
 				3D10A638262582A60049BDA1 /* Resources */,
-				FCAF9DC6ECA2A5E985BA12B9 /* [CP] Embed Pods Frameworks */,
+				11EAAA615D18762ABFDB9E25 /* [CP] Embed Pods Frameworks */,
 			);
 			buildRules = (
 			);
@@ -634,16 +601,12 @@
 			isa = PBXNativeTarget;
 			buildConfigurationList = D6E978902639D199003F3372 /* Build configuration list for PBXNativeTarget "CampaignTester" */;
 			buildPhases = (
-				998C66E9950106940B6AD710 /* [CP] Check Pods Manifest.lock */,
+				386A0D86FE58F460F4F99A44 /* [CP] Check Pods Manifest.lock */,
 				D6E978792639D197003F3372 /* Sources */,
 				D6E9787A2639D197003F3372 /* Frameworks */,
 				D6E9787B2639D197003F3372 /* Resources */,
-<<<<<<< HEAD
-				C9811284FD570F841E60E28E /* [CP] Embed Pods Frameworks */,
-=======
 				D6B407122643921E002814FC /* Embed Frameworks */,
-				C89B748BED71F23F39C1CC0B /* [CP] Embed Pods Frameworks */,
->>>>>>> 37284ed2
+				2C0414BC34E3A0DCE895119E /* [CP] Embed Pods Frameworks */,
 			);
 			buildRules = (
 			);
@@ -758,7 +721,41 @@
 /* End PBXResourcesBuildPhase section */
 
 /* Begin PBXShellScriptBuildPhase section */
-		2F99401AB2EBA372CD512867 /* [CP] Check Pods Manifest.lock */ = {
+		11EAAA615D18762ABFDB9E25 /* [CP] Embed Pods Frameworks */ = {
+			isa = PBXShellScriptBuildPhase;
+			buildActionMask = 2147483647;
+			files = (
+			);
+			inputFileListPaths = (
+				"${PODS_ROOT}/Target Support Files/Pods-AEPCampaignUnitTests/Pods-AEPCampaignUnitTests-frameworks-${CONFIGURATION}-input-files.xcfilelist",
+			);
+			name = "[CP] Embed Pods Frameworks";
+			outputFileListPaths = (
+				"${PODS_ROOT}/Target Support Files/Pods-AEPCampaignUnitTests/Pods-AEPCampaignUnitTests-frameworks-${CONFIGURATION}-output-files.xcfilelist",
+			);
+			runOnlyForDeploymentPostprocessing = 0;
+			shellPath = /bin/sh;
+			shellScript = "\"${PODS_ROOT}/Target Support Files/Pods-AEPCampaignUnitTests/Pods-AEPCampaignUnitTests-frameworks.sh\"\n";
+			showEnvVarsInLog = 0;
+		};
+		2C0414BC34E3A0DCE895119E /* [CP] Embed Pods Frameworks */ = {
+			isa = PBXShellScriptBuildPhase;
+			buildActionMask = 2147483647;
+			files = (
+			);
+			inputFileListPaths = (
+				"${PODS_ROOT}/Target Support Files/Pods-CampaignTester/Pods-CampaignTester-frameworks-${CONFIGURATION}-input-files.xcfilelist",
+			);
+			name = "[CP] Embed Pods Frameworks";
+			outputFileListPaths = (
+				"${PODS_ROOT}/Target Support Files/Pods-CampaignTester/Pods-CampaignTester-frameworks-${CONFIGURATION}-output-files.xcfilelist",
+			);
+			runOnlyForDeploymentPostprocessing = 0;
+			shellPath = /bin/sh;
+			shellScript = "\"${PODS_ROOT}/Target Support Files/Pods-CampaignTester/Pods-CampaignTester-frameworks.sh\"\n";
+			showEnvVarsInLog = 0;
+		};
+		386A0D86FE58F460F4F99A44 /* [CP] Check Pods Manifest.lock */ = {
 			isa = PBXShellScriptBuildPhase;
 			buildActionMask = 2147483647;
 			files = (
@@ -773,15 +770,31 @@
 			outputFileListPaths = (
 			);
 			outputPaths = (
-				"$(DERIVED_FILE_DIR)/Pods-AEPCampaign-checkManifestLockResult.txt",
+				"$(DERIVED_FILE_DIR)/Pods-CampaignTester-checkManifestLockResult.txt",
 			);
 			runOnlyForDeploymentPostprocessing = 0;
 			shellPath = /bin/sh;
 			shellScript = "diff \"${PODS_PODFILE_DIR_PATH}/Podfile.lock\" \"${PODS_ROOT}/Manifest.lock\" > /dev/null\nif [ $? != 0 ] ; then\n    # print error to STDERR\n    echo \"error: The sandbox is not in sync with the Podfile.lock. Run 'pod install' or update your CocoaPods installation.\" >&2\n    exit 1\nfi\n# This output is used by Xcode 'outputs' to avoid re-running this script phase.\necho \"SUCCESS\" > \"${SCRIPT_OUTPUT_FILE_0}\"\n";
 			showEnvVarsInLog = 0;
 		};
-<<<<<<< HEAD
-		998C66E9950106940B6AD710 /* [CP] Check Pods Manifest.lock */ = {
+		528FDEAE5A2C0A41FAAC6708 /* [CP] Embed Pods Frameworks */ = {
+			isa = PBXShellScriptBuildPhase;
+			buildActionMask = 2147483647;
+			files = (
+			);
+			inputFileListPaths = (
+				"${PODS_ROOT}/Target Support Files/Pods-AEPCampaignFunctionalTests/Pods-AEPCampaignFunctionalTests-frameworks-${CONFIGURATION}-input-files.xcfilelist",
+			);
+			name = "[CP] Embed Pods Frameworks";
+			outputFileListPaths = (
+				"${PODS_ROOT}/Target Support Files/Pods-AEPCampaignFunctionalTests/Pods-AEPCampaignFunctionalTests-frameworks-${CONFIGURATION}-output-files.xcfilelist",
+			);
+			runOnlyForDeploymentPostprocessing = 0;
+			shellPath = /bin/sh;
+			shellScript = "\"${PODS_ROOT}/Target Support Files/Pods-AEPCampaignFunctionalTests/Pods-AEPCampaignFunctionalTests-frameworks.sh\"\n";
+			showEnvVarsInLog = 0;
+		};
+		5BB6E0454AABE40047D575BD /* [CP] Check Pods Manifest.lock */ = {
 			isa = PBXShellScriptBuildPhase;
 			buildActionMask = 2147483647;
 			files = (
@@ -796,17 +809,14 @@
 			outputFileListPaths = (
 			);
 			outputPaths = (
-				"$(DERIVED_FILE_DIR)/Pods-CampaignTester-checkManifestLockResult.txt",
+				"$(DERIVED_FILE_DIR)/Pods-AEPCampaign-checkManifestLockResult.txt",
 			);
 			runOnlyForDeploymentPostprocessing = 0;
 			shellPath = /bin/sh;
 			shellScript = "diff \"${PODS_PODFILE_DIR_PATH}/Podfile.lock\" \"${PODS_ROOT}/Manifest.lock\" > /dev/null\nif [ $? != 0 ] ; then\n    # print error to STDERR\n    echo \"error: The sandbox is not in sync with the Podfile.lock. Run 'pod install' or update your CocoaPods installation.\" >&2\n    exit 1\nfi\n# This output is used by Xcode 'outputs' to avoid re-running this script phase.\necho \"SUCCESS\" > \"${SCRIPT_OUTPUT_FILE_0}\"\n";
 			showEnvVarsInLog = 0;
 		};
-		C03308F538B4C7F58121F676 /* [CP] Check Pods Manifest.lock */ = {
-=======
-		495E6CE8D7CFA6AD4BE1B8B5 /* [CP] Check Pods Manifest.lock */ = {
->>>>>>> 37284ed2
+		8164D595D32E88A0708D762E /* [CP] Check Pods Manifest.lock */ = {
 			isa = PBXShellScriptBuildPhase;
 			buildActionMask = 2147483647;
 			files = (
@@ -828,23 +838,6 @@
 			shellScript = "diff \"${PODS_PODFILE_DIR_PATH}/Podfile.lock\" \"${PODS_ROOT}/Manifest.lock\" > /dev/null\nif [ $? != 0 ] ; then\n    # print error to STDERR\n    echo \"error: The sandbox is not in sync with the Podfile.lock. Run 'pod install' or update your CocoaPods installation.\" >&2\n    exit 1\nfi\n# This output is used by Xcode 'outputs' to avoid re-running this script phase.\necho \"SUCCESS\" > \"${SCRIPT_OUTPUT_FILE_0}\"\n";
 			showEnvVarsInLog = 0;
 		};
-		C9811284FD570F841E60E28E /* [CP] Embed Pods Frameworks */ = {
-			isa = PBXShellScriptBuildPhase;
-			buildActionMask = 2147483647;
-			files = (
-			);
-			inputFileListPaths = (
-				"${PODS_ROOT}/Target Support Files/Pods-CampaignTester/Pods-CampaignTester-frameworks-${CONFIGURATION}-input-files.xcfilelist",
-			);
-			name = "[CP] Embed Pods Frameworks";
-			outputFileListPaths = (
-				"${PODS_ROOT}/Target Support Files/Pods-CampaignTester/Pods-CampaignTester-frameworks-${CONFIGURATION}-output-files.xcfilelist",
-			);
-			runOnlyForDeploymentPostprocessing = 0;
-			shellPath = /bin/sh;
-			shellScript = "\"${PODS_ROOT}/Target Support Files/Pods-CampaignTester/Pods-CampaignTester-frameworks.sh\"\n";
-			showEnvVarsInLog = 0;
-		};
 		D6B2EFE02633761500747CFE /* ShellScript */ = {
 			isa = PBXShellScriptBuildPhase;
 			buildActionMask = 2147483647;
@@ -862,45 +855,7 @@
 			shellPath = /bin/sh;
 			shellScript = "cd ${PROJECT_DIR}\nif which swiftlint >/dev/null; then\n  swiftlint\nelse\n  echo \"error: SwiftLint not installed, download from https://github.com/realm/SwiftLint\"\nfi\nif which swiftformat >/dev/null; then\n   swiftformat .\nelse\necho \"error: SwiftFormat not installed, download from https://github.com/nicklockwood/SwiftFormat\"\nfi\n";
 		};
-		D7759D4215223B8C76D8A5B0 /* [CP] Embed Pods Frameworks */ = {
-			isa = PBXShellScriptBuildPhase;
-			buildActionMask = 2147483647;
-			files = (
-			);
-			inputFileListPaths = (
-				"${PODS_ROOT}/Target Support Files/Pods-AEPCampaignFunctionalTests/Pods-AEPCampaignFunctionalTests-frameworks-${CONFIGURATION}-input-files.xcfilelist",
-			);
-			name = "[CP] Embed Pods Frameworks";
-			outputFileListPaths = (
-				"${PODS_ROOT}/Target Support Files/Pods-AEPCampaignFunctionalTests/Pods-AEPCampaignFunctionalTests-frameworks-${CONFIGURATION}-output-files.xcfilelist",
-			);
-			runOnlyForDeploymentPostprocessing = 0;
-			shellPath = /bin/sh;
-			shellScript = "\"${PODS_ROOT}/Target Support Files/Pods-AEPCampaignFunctionalTests/Pods-AEPCampaignFunctionalTests-frameworks.sh\"\n";
-			showEnvVarsInLog = 0;
-		};
-<<<<<<< HEAD
-		EA67091B6089C39024ECA1B5 /* [CP] Check Pods Manifest.lock */ = {
-=======
-		C89B748BED71F23F39C1CC0B /* [CP] Embed Pods Frameworks */ = {
-			isa = PBXShellScriptBuildPhase;
-			buildActionMask = 2147483647;
-			files = (
-			);
-			inputFileListPaths = (
-				"${PODS_ROOT}/Target Support Files/Pods-CampaignTester/Pods-CampaignTester-frameworks-${CONFIGURATION}-input-files.xcfilelist",
-			);
-			name = "[CP] Embed Pods Frameworks";
-			outputFileListPaths = (
-				"${PODS_ROOT}/Target Support Files/Pods-CampaignTester/Pods-CampaignTester-frameworks-${CONFIGURATION}-output-files.xcfilelist",
-			);
-			runOnlyForDeploymentPostprocessing = 0;
-			shellPath = /bin/sh;
-			shellScript = "\"${PODS_ROOT}/Target Support Files/Pods-CampaignTester/Pods-CampaignTester-frameworks.sh\"\n";
-			showEnvVarsInLog = 0;
-		};
-		D6560AC4B1C48196AC7F2B4F /* [CP] Check Pods Manifest.lock */ = {
->>>>>>> 37284ed2
+		F26085287263EDE3395179D5 /* [CP] Check Pods Manifest.lock */ = {
 			isa = PBXShellScriptBuildPhase;
 			buildActionMask = 2147483647;
 			files = (
@@ -922,23 +877,6 @@
 			shellScript = "diff \"${PODS_PODFILE_DIR_PATH}/Podfile.lock\" \"${PODS_ROOT}/Manifest.lock\" > /dev/null\nif [ $? != 0 ] ; then\n    # print error to STDERR\n    echo \"error: The sandbox is not in sync with the Podfile.lock. Run 'pod install' or update your CocoaPods installation.\" >&2\n    exit 1\nfi\n# This output is used by Xcode 'outputs' to avoid re-running this script phase.\necho \"SUCCESS\" > \"${SCRIPT_OUTPUT_FILE_0}\"\n";
 			showEnvVarsInLog = 0;
 		};
-		FCAF9DC6ECA2A5E985BA12B9 /* [CP] Embed Pods Frameworks */ = {
-			isa = PBXShellScriptBuildPhase;
-			buildActionMask = 2147483647;
-			files = (
-			);
-			inputFileListPaths = (
-				"${PODS_ROOT}/Target Support Files/Pods-AEPCampaignUnitTests/Pods-AEPCampaignUnitTests-frameworks-${CONFIGURATION}-input-files.xcfilelist",
-			);
-			name = "[CP] Embed Pods Frameworks";
-			outputFileListPaths = (
-				"${PODS_ROOT}/Target Support Files/Pods-AEPCampaignUnitTests/Pods-AEPCampaignUnitTests-frameworks-${CONFIGURATION}-output-files.xcfilelist",
-			);
-			runOnlyForDeploymentPostprocessing = 0;
-			shellPath = /bin/sh;
-			shellScript = "\"${PODS_ROOT}/Target Support Files/Pods-AEPCampaignUnitTests/Pods-AEPCampaignUnitTests-frameworks.sh\"\n";
-			showEnvVarsInLog = 0;
-		};
 /* End PBXShellScriptBuildPhase section */
 
 /* Begin PBXSourcesBuildPhase section */
@@ -946,13 +884,13 @@
 			isa = PBXSourcesBuildPhase;
 			buildActionMask = 2147483647;
 			files = (
+				3D11582926572B4D00B55AF6 /* CampaignCacheable.swift in Sources */,
 				3D4657362637521700BFC421 /* CampaignRulesDownloader.swift in Sources */,
 				3D46568B262A1DBE00BFC421 /* MessageInteractionTracker.swift in Sources */,
 				3D46573F2637739D00BFC421 /* CampaignCachedRules.swift in Sources */,
 				D6E823DD262761130092C7DE /* CampaignHitProcessor.swift in Sources */,
 				3D10A653262583C70049BDA1 /* Campaign.swift in Sources */,
 				D6E9792F263B4775003F3372 /* Event+Campaign.swift in Sources */,
-				D6D9B2EE264A002E00BAF249 /* CampaignCacheable.swift in Sources */,
 				D6577DFA2628F48A008F0528 /* URL+Campaign.swift in Sources */,
 				3D4658B12652F58900BFC421 /* CampaignRulesCache.swift in Sources */,
 				3D10A65D2625847B0049BDA1 /* Campaign+PublicAPI.swift in Sources */,
@@ -1205,7 +1143,7 @@
 		};
 		3D10A60A262581650049BDA1 /* Debug */ = {
 			isa = XCBuildConfiguration;
-			baseConfigurationReference = AC53FF654583C12AB530ADC6 /* Pods-AEPCampaign.debug.xcconfig */;
+			baseConfigurationReference = 3B55248A59EFF7D5C7BD2328 /* Pods-AEPCampaign.debug.xcconfig */;
 			buildSettings = {
 				CLANG_ENABLE_MODULES = YES;
 				CODE_SIGN_STYLE = Automatic;
@@ -1234,7 +1172,7 @@
 		};
 		3D10A60B262581650049BDA1 /* Release */ = {
 			isa = XCBuildConfiguration;
-			baseConfigurationReference = 424C1FE217FB0574189908E6 /* Pods-AEPCampaign.release.xcconfig */;
+			baseConfigurationReference = 1CCB4CE6A94A95D41508E648 /* Pods-AEPCampaign.release.xcconfig */;
 			buildSettings = {
 				CLANG_ENABLE_MODULES = YES;
 				CODE_SIGN_STYLE = Automatic;
@@ -1262,7 +1200,7 @@
 		};
 		3D10A62D2625826D0049BDA1 /* Debug */ = {
 			isa = XCBuildConfiguration;
-			baseConfigurationReference = AD2B0F493BC9D25135564F8E /* Pods-AEPCampaignFunctionalTests.debug.xcconfig */;
+			baseConfigurationReference = 99920600ABA48439B1FD42E9 /* Pods-AEPCampaignFunctionalTests.debug.xcconfig */;
 			buildSettings = {
 				ALWAYS_EMBED_SWIFT_STANDARD_LIBRARIES = YES;
 				CODE_SIGN_STYLE = Automatic;
@@ -1282,7 +1220,7 @@
 		};
 		3D10A62E2625826D0049BDA1 /* Release */ = {
 			isa = XCBuildConfiguration;
-			baseConfigurationReference = EC5DC6A9348B0A9EAFAFE6D2 /* Pods-AEPCampaignFunctionalTests.release.xcconfig */;
+			baseConfigurationReference = 8955C691537F135A3C0BAC84 /* Pods-AEPCampaignFunctionalTests.release.xcconfig */;
 			buildSettings = {
 				ALWAYS_EMBED_SWIFT_STANDARD_LIBRARIES = YES;
 				CODE_SIGN_STYLE = Automatic;
@@ -1302,7 +1240,7 @@
 		};
 		3D10A643262582A60049BDA1 /* Debug */ = {
 			isa = XCBuildConfiguration;
-			baseConfigurationReference = AAB93CE1C9117E1DD7232131 /* Pods-AEPCampaignUnitTests.debug.xcconfig */;
+			baseConfigurationReference = 623653C52428E8F03DA84630 /* Pods-AEPCampaignUnitTests.debug.xcconfig */;
 			buildSettings = {
 				ALWAYS_EMBED_SWIFT_STANDARD_LIBRARIES = YES;
 				CODE_SIGN_STYLE = Automatic;
@@ -1323,7 +1261,7 @@
 		};
 		3D10A644262582A60049BDA1 /* Release */ = {
 			isa = XCBuildConfiguration;
-			baseConfigurationReference = 0948152C2B1E9B25BEFF60E7 /* Pods-AEPCampaignUnitTests.release.xcconfig */;
+			baseConfigurationReference = CB8C8918C7FF3CD1EDA473B6 /* Pods-AEPCampaignUnitTests.release.xcconfig */;
 			buildSettings = {
 				ALWAYS_EMBED_SWIFT_STANDARD_LIBRARIES = YES;
 				CODE_SIGN_STYLE = Automatic;
@@ -1404,7 +1342,7 @@
 		};
 		D6E9788E2639D199003F3372 /* Debug */ = {
 			isa = XCBuildConfiguration;
-			baseConfigurationReference = 1BDDC52AD7EF750885AA0C02 /* Pods-CampaignTester.debug.xcconfig */;
+			baseConfigurationReference = 141CF3EA9D1C198A1FB27019 /* Pods-CampaignTester.debug.xcconfig */;
 			buildSettings = {
 				ASSETCATALOG_COMPILER_APPICON_NAME = AppIcon;
 				ASSETCATALOG_COMPILER_GLOBAL_ACCENT_COLOR_NAME = AccentColor;
@@ -1428,7 +1366,7 @@
 		};
 		D6E9788F2639D199003F3372 /* Release */ = {
 			isa = XCBuildConfiguration;
-			baseConfigurationReference = 33DD7C607B871C38883AC5F7 /* Pods-CampaignTester.release.xcconfig */;
+			baseConfigurationReference = B6F4EBEAE0E97DF607F9DF64 /* Pods-CampaignTester.release.xcconfig */;
 			buildSettings = {
 				ASSETCATALOG_COMPILER_APPICON_NAME = AppIcon;
 				ASSETCATALOG_COMPILER_GLOBAL_ACCENT_COLOR_NAME = AccentColor;
