--- conflicted
+++ resolved
@@ -14,11 +14,7 @@
 @testable import AEPCore
 @testable import AEPCampaign
 
-<<<<<<< HEAD
-/// TestMessage struct for testing the Message Protocol's default implementation
-=======
 /// TestMessage struct for testing the CampaignMessaging Protocol's default implementation
->>>>>>> 1ad745a1
 struct TestMessage: CampaignMessaging {
     var eventDispatcher: Campaign.EventDispatcher?
     var consequence: CampaignRuleConsequence?
