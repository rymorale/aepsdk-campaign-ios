--- conflicted
+++ resolved
@@ -17,13 +17,8 @@
     var cache = [String: CacheEntry]()
     var isSetCacheCalled = false
     var isGetCacheCalled = false
-<<<<<<< HEAD
-    var isRemoveCacheItemCalled = false
-    
-=======
-    var isRemoveCacheCalled = false
+    var isRemoveCacheItemCalled = false    
 
->>>>>>> 37284ed2
     func set(cacheName: String, key: String, entry: CacheEntry) throws {
         isSetCacheCalled = true
         cache[key] = entry
