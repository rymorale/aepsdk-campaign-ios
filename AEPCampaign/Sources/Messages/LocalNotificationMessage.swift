/*
 Copyright 2021 Adobe. All rights reserved.
 This file is licensed to you under the Apache License, Version 2.0 (the "License")
 you may not use this file except in compliance with the License. You may obtain a copy
 of the License at http://www.apache.org/licenses/LICENSE-2.0

 Unless required by applicable law or agreed to in writing, software distributed under
 the License is distributed on an "AS IS" BASIS, WITHOUT WARRANTIES OR REPRESENTATIONS
 OF ANY KIND, either express or implied. See the License for the specific language
 governing permissions and limitations under the License.
 */

import Foundation
import AEPCore
import AEPServices

class LocalNotificationMessage: Message {
    private static let LOG_TAG = "LocalNotificationMessage"

    internal static var eventDispatcher: Campaign.EventDispatcher?
    internal var messageId: String?

    private var state: CampaignState?
    private var content: String?
    private var deeplink: String?
    private var sound: String?
    private var category: String?
    private var userData: [String: Any]?
    private var fireDate: TimeInterval?
    private var title: String?

    /// LocalNotification class initializer. It is accessed via the `createMessageObject` method.
    ///  - Parameters:
    ///    - consequence: CampaignRuleConsequence containing a Message-defining payload
    ///    - state: The CampaignState
    ///    - eventDispatcher: The Campaign event dispatcher
    private init(consequence: CampaignRuleConsequence, state: CampaignState, eventDispatcher: @escaping Campaign.EventDispatcher) {
        self.messageId = consequence.id
        Self.eventDispatcher = eventDispatcher
        self.state = state
        self.parseLocalNotificationMessagePayload(consequence: consequence)
    }

    /// Creates a Local Notification Message object
    ///  - Parameters:
    ///    - consequence: CampaignRuleConsequence containing a Message-defining payload
    ///    - state: The CampaignState
    ///    - eventDispatcher: The Campaign event dispatcher
    ///  - Returns: A Message object or nil if the message object creation failed.
    @discardableResult static func createMessageObject(consequence: CampaignRuleConsequence?, state: CampaignState, eventDispatcher: @escaping Campaign.EventDispatcher) -> Message? {
        guard let consequence = consequence else {
            Log.trace(label: LOG_TAG, "\(#function) - Cannot create a Local Notification Message object, the consequence is nil.")
            return nil
        }
        let messageObject = LocalNotificationMessage(consequence: consequence, state: state, eventDispatcher: eventDispatcher)
        // content is required so no message object is returned if it is nil
        guard messageObject.content != nil else {
            return nil
<<<<<<< HEAD
        }
        return messageObject
    }

    /// Generates a dictionary with message data for a "message triggered" event and dispatches it using the Campaign event dispatcher.
    /// - Parameter deliveryId: the delivery id of the triggered message
    func triggered(deliveryId: String) {
        guard let eventDispatcher = Self.eventDispatcher else {
            Log.trace(label: Self.LOG_TAG, "\(#function) - Cannot dispatch message triggered event, the event dispatcher is nil.")
            return
=======
>>>>>>> 7912b077
        }
        return messageObject
    }

    /// Validates the parsed Local Notification message payload and if valid, attempts to send message tracking events.
    /// It then calls `scheduleLocalNotification` to schedule a local notification with the `UNUserNotificationCenter`.
    func showMessage() {
        if let userData = userData, !userData.isEmpty {
            guard let broadlogId = userData[CampaignConstants.EventDataKeys.TRACK_INFO_KEY_BROADLOG_ID] as? String, !broadlogId.isEmpty else {
                Log.trace(label: Self.LOG_TAG, "\(#function) - Cannot dispatch message info event, broadlog id is nil or empty.")
                return
            }

            guard let deliveryId = userData[CampaignConstants.EventDataKeys.TRACK_INFO_KEY_DELIVERY_ID] as? String, !deliveryId.isEmpty else {
                Log.trace(label: Self.LOG_TAG, "\(#function) - Cannot dispatch message info event, delivery id is nil or empty.")
                return
            }

            // dispatch triggered event
            triggered(deliveryId: deliveryId)

            // dispatch generic data message info event
            if let eventDispatcher = Self.eventDispatcher, let state = state {
                Log.trace(label: Self.LOG_TAG, "\(#function) - Dispatching generic data triggered event.")
                MessageInteractionTracker.dispatchMessageInfoEvent(broadlogId: broadlogId, deliveryId: deliveryId, action: CampaignConstants.EventDataKeys.MESSAGE_TRIGGERED_ACTION_VALUE, state: state, eventDispatcher: eventDispatcher)
            }
        } else {
            Log.trace(label: Self.LOG_TAG, "\(#function) - Cannot dispatch message info event, user info is nil or empty.")
        }
        // schedule local notification
        scheduleLocalNotification()
    }

    private func scheduleLocalNotification() {
        // content (message body) is required, bail early if we don't have it
        guard let body = self.content else {
            Log.trace(label: Self.LOG_TAG, "\(#function) - Cannot schedule local notification, the message detail is nil.")
            return
        }

        let content = UNMutableNotificationContent()
        let notificationCenter = UNUserNotificationCenter.current()

        content.body = body

        // title, sound, category, deeplink, user info, and fire date are optional
        if let title = title, !title.isEmpty {
            content.title = title
        }
        if let sound = sound, !sound.isEmpty {
            content.sound = UNNotificationSound(named: UNNotificationSoundName(sound))
        } else {
            content.sound = UNNotificationSound.default
        }
        if let category = category, !category.isEmpty {
            content.categoryIdentifier = category
        }
        var userInfo: [String: Any] = [:]
        if let deeplink = deeplink, !deeplink.isEmpty {
            userInfo[CampaignConstants.EventDataKeys.RulesEngine.CONSEQUENCE_DETAIL_KEY_DEEPLINK] = deeplink
        }
        if let userData = userData, !userData.isEmpty {
            userInfo.merge(userData) { _, new in new }
        }
        content.userInfo = userInfo
        var trigger: UNTimeIntervalNotificationTrigger?
        if let fireDate = fireDate, fireDate > TimeInterval(0) {
            trigger = UNTimeIntervalNotificationTrigger(timeInterval: fireDate, repeats: false)
        }
        let messageId = self.messageId ?? ""
        let request = UNNotificationRequest(identifier: messageId, content: content, trigger: trigger)

        Log.trace(label: Self.LOG_TAG, "\(#function) - Scheduling local notification for message id \(messageId).")
        notificationCenter.add(request) { error in
            if let error = error {
                print("Error \(error.localizedDescription)")
            }
        }
    }

    /// Parses a `CampaignRuleConsequence` instance defining message payload for a `LocalNotificationMessage` object.
    /// Required fields:
    ///     * content: A `String` containing the message content for this message
    /// Optional fields:
    ///     * date: A `TimeInterval` containing number of seconds since epoch to schedule the notification to be shown.
    ///     This field has priority over that in the "wait" field.
    ///     * wait: A `TimeInterval`containing delay, in seconds, until the notification should show.  If a "date" is specified, this field is ignored.
    ///     * adb_deeplink: A `String` containing a deeplink URL.
    ///     * userData: A `[String: Any]` dictionary containing additional user data.
    ///     * sound: A `String` containing the name of a bundled sound file to use when the notification is triggered.
    ///     * category: A `String` containing an app defined category for the notification.
    ///     * title: A `String` containing the title for this message.
    ///  - Parameter consequence: CampaignRuleConsequence containing a Message-defining payload
    private func parseLocalNotificationMessagePayload(consequence: CampaignRuleConsequence) {
        guard let detailDictionary = consequence.detailDictionary, !detailDictionary.isEmpty else {
            Log.error(label: Self.LOG_TAG, "\(#function) - The consequence details are nil or empty, dropping the local notification.")
            return
        }
        // content is required
        guard let content = detailDictionary[CampaignConstants.EventDataKeys.RulesEngine.CONSEQUENCE_DETAIL_KEY_CONTENT] as? String, !content.isEmpty else {
            Log.error(label: Self.LOG_TAG, "\(#function) - The content for a local notification is required, dropping the notification.")
            return
        }
        self.content = content

        // prefer the date specified by fire date, otherwise use provided delay. both are optional.
        let fireDate = detailDictionary[CampaignConstants.EventDataKeys.RulesEngine.CONSEQUENCE_DETAIL_KEY_DATE] as? TimeInterval ?? TimeInterval(0)
        if fireDate <= TimeInterval(0) {
            self.fireDate = detailDictionary[CampaignConstants.EventDataKeys.RulesEngine.CONSEQUENCE_DETAIL_KEY_WAIT] as? TimeInterval ?? TimeInterval(0.1)
        } else {
            self.fireDate = fireDate
        }

        // deeplink is optional
        if let deeplink = detailDictionary[CampaignConstants.EventDataKeys.RulesEngine.CONSEQUENCE_DETAIL_KEY_DEEPLINK] as? String, !deeplink.isEmpty {
            self.deeplink = deeplink
        } else {
            Log.trace(label: Self.LOG_TAG, "\(#function) - Tried to read adb_deeplink for local notification but found none. This is not a required field.")
        }

        // user info is optional
        if let userData = detailDictionary[CampaignConstants.EventDataKeys.RulesEngine.CONSEQUENCE_DETAIL_KEY_USER_INFO] as? [String: Any], !userData.isEmpty {
            self.userData = userData
        } else {
            Log.trace(label: Self.LOG_TAG, "\(#function) - Tried to read userData for local notification but found none. This is not a required field.")
        }

        // sound is optional
        if let sound = detailDictionary[CampaignConstants.EventDataKeys.RulesEngine.CONSEQUENCE_DETAIL_KEY_SOUND] as? String, !sound.isEmpty {
            self.sound = sound
        } else {
            Log.trace(label: Self.LOG_TAG, "\(#function) - Tried to read sound for local notification but found none. This is not a required field.")
        }

        // category is optional
        if let category = detailDictionary[CampaignConstants.EventDataKeys.RulesEngine.CONSEQUENCE_DETAIL_KEY_CATEGORY] as? String, !category.isEmpty {
            self.category = category
        } else {
            Log.trace(label: Self.LOG_TAG, "\(#function) - Tried to read category for local notification but found none. This is not a required field.")
        }

        // title is optional
        if let title = detailDictionary[CampaignConstants.EventDataKeys.RulesEngine.CONSEQUENCE_DETAIL_KEY_TITLE] as? String, !title.isEmpty {
            self.title = title
        } else {
            Log.trace(label: Self.LOG_TAG, "\(#function) - Tried to read title for local notification but found none. This is not a required field.")
        }
    }

    // no-op for local notifications
    internal func shouldDownloadAssets() -> Bool {
        return false
    }
}<|MERGE_RESOLUTION|>--- conflicted
+++ resolved
@@ -56,19 +56,6 @@
         // content is required so no message object is returned if it is nil
         guard messageObject.content != nil else {
             return nil
-<<<<<<< HEAD
-        }
-        return messageObject
-    }
-
-    /// Generates a dictionary with message data for a "message triggered" event and dispatches it using the Campaign event dispatcher.
-    /// - Parameter deliveryId: the delivery id of the triggered message
-    func triggered(deliveryId: String) {
-        guard let eventDispatcher = Self.eventDispatcher else {
-            Log.trace(label: Self.LOG_TAG, "\(#function) - Cannot dispatch message triggered event, the event dispatcher is nil.")
-            return
-=======
->>>>>>> 7912b077
         }
         return messageObject
     }
