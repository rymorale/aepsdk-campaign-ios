--- conflicted
+++ resolved
@@ -37,12 +37,9 @@
     /// Initializes the Campaign extension
     public required init?(runtime: ExtensionRuntime) {
         self.runtime = runtime
-<<<<<<< HEAD
         dispatchQueue = DispatchQueue(label: "\(CampaignConstants.EXTENSION_NAME).dispatchqueue")
         rulesEngine = LaunchRulesEngine(name: "\(CampaignConstants.EXTENSION_NAME).rulesengine", extensionRuntime: runtime)
-=======
         self.state = CampaignState()
->>>>>>> 8a0ea219
         super.init()
     }
 
@@ -58,9 +55,7 @@
     }
 
     /// Invoked when the Campaign extension has been unregistered by the `EventHub`, currently a no-op.
-    public func onUnregistered() {
-        Log.trace(label: LOG_TAG, "\(#function) - Extension unregistered from the Event Hub: (\(friendlyName)")
-    }
+    public func onUnregistered() {}
 
     /// Called before each `Event` processed by the Campaign extension
     /// - Parameter event: event that will be processed next
@@ -71,9 +66,7 @@
 
     /// Handles events of type `Campaign`
     private func handleCampaignEvents(event: Event) {
-<<<<<<< HEAD
         Log.trace(label: LOG_TAG, "An event of type \(event.type) has received.")
-=======
         guard let consequenceDict = event.triggeredConsequence, !consequenceDict.isEmpty else {
             Log.warning(label: LOG_TAG, "\(#function) - Unable to handle Campaign event, consequence is nil or empty.")
             return
@@ -91,7 +84,6 @@
             }
             message.showMessage()
         }
->>>>>>> 8a0ea219
     }
 
     /// Handles events of type `Lifecycle`
@@ -111,16 +103,8 @@
         for extensionName in dependencies {
             sharedStates[extensionName] = runtime.getSharedState(extensionName: extensionName, event: event, barrier: true)?.value
         }
-<<<<<<< HEAD
-        state?.update(dataMap: sharedStates)
+        state.update(dataMap: sharedStates)
         handlePrivacyStatusChange()
-=======
-        state.update(dataMap: sharedStates)
-
-        if state.privacyStatus == .optedOut {
-            // handle opt out
-        }
->>>>>>> 8a0ea219
     }
 
     /// Handles `Shared state` update events
@@ -144,12 +128,11 @@
         let event = Event(name: name, type: type, source: source, data: data)
         dispatch(event: event)
     }
-<<<<<<< HEAD
 
     /// Invoked by the `CampaignHitProcessor` each time we successfully send a Campaign network request.
     /// - Parameter hit: The `CampaignHit` which was successfully sent
     private func handleSuccessfulNetworkRequest(hit: CampaignHit) {
-        state?.updateDatastoreWithSuccessfulRegistrationInfo(timestamp: hit.timestamp)
+        state.updateDatastoreWithSuccessfulRegistrationInfo(timestamp: hit.timestamp)
     }
 
     /// Sets up the `PersistentHitQueue` to handle `CampaignHit`s
@@ -165,12 +148,12 @@
 
     ///Handles the privacy status change
     private func handlePrivacyStatusChange() {
-        if state?.privacyStatus == .optedOut {
+        if state.privacyStatus == .optedOut {
             // handle opt out
             return
         }
 
-        if state?.privacyStatus == PrivacyStatus.optedIn {
+        if state.privacyStatus == PrivacyStatus.optedIn {
 //            let fakeUrl = URL(string: "https://assets.adobedtm.com/94f571f308d5/0d8e122e1a29/launch-dad327eb0536-development-rules.zip")
 //            var campaignRulesDownloader = CampaignRulesDownloader(fileUnzipper: FileUnzipper(), ruleEngine: self.rulesEngine)
 //            campaignRulesDownloader.loadRulesFromUrl(rulesUrl: fakeUrl!, linkageFieldHeaders: nil, state: self.state)
@@ -183,11 +166,11 @@
         dispatchQueue.async { [weak self] in
             //Download rules from the remote URL and cache them.
             guard let self = self else {return}
-            guard let url = self.state?.campaignRulesDownloadUrl else {
+            guard let url = self.state.campaignRulesDownloadUrl else {
                 Log.warning(label: self.LOG_TAG, "\(#function) - Unable to download Campaign Rules. URL is nil. Cached rules will be used if present.")
                 return
             }
-            let campaignRulesDownloader = CampaignRulesDownloader(fileUnzipper: FileUnzipper(), ruleEngine: self.rulesEngine, campaignMessageAssetsCache: CampaignMessageAssetsCache())
+            let campaignRulesDownloader = CampaignRulesDownloader(fileUnzipper: FileUnzipper(), ruleEngine: self.rulesEngine, campaignMessageAssetsCache: CampaignMessageAssetsCache())            
             var linkageFieldsHeader: [String: String]?
             if let linkageFields = self.linkageFields {
                 linkageFieldsHeader = [
@@ -203,13 +186,11 @@
         if !hasCachedRulesLoaded {
             Log.trace(label: LOG_TAG, "\(#function) - Attempting to load the Cached Campaign Rules.")
             dispatchQueue.async { [weak self] in
-                guard let self = self, let urlString = self.state?.getRulesUrlFromDataStore() else {return}
+                guard let self = self, let urlString = self.state.getRulesUrlFromDataStore() else {return}
                 let campaignRulesDownloader = CampaignRulesDownloader(fileUnzipper: FileUnzipper(), ruleEngine: self.rulesEngine)
                 campaignRulesDownloader.loadRulesFromCache(rulesUrlString: urlString)
                 self.hasCachedRulesLoaded = true
             }
         }
     }
-=======
->>>>>>> 8a0ea219
 }