--- conflicted
+++ resolved
@@ -52,13 +52,8 @@
         registerListener(type: EventType.configuration, source: EventSource.responseContent, listener: handleConfigurationEvents)
         registerListener(type: EventType.hub, source: EventSource.sharedState, listener: handleSharedStateUpdateEvents)
         registerListener(type: EventType.genericData, source: EventSource.os, listener: handleGenericDataEvents)
-<<<<<<< HEAD
-        //The wildcard listener for Campaign Rules Engine Processing
-        registerListener(type: EventType.wildcard, source: EventSource.wildcard, listener: handleWildCardEvents(event:))
-=======
         //The wildcard listener for Rules Engine Processing
         registerListener(type: EventType.wildcard, source: EventSource.wildcard, listener: handleWildCardEvents)
->>>>>>> cd0e5ca3
         registerListener(type: EventType.rulesEngine, source: EventSource.responseContent, listener: handleRulesEngineResponseEvent)
     }
 
@@ -74,9 +69,6 @@
 
     /// Handles events of type `Campaign`
     private func handleCampaignEvents(event: Event) {
-<<<<<<< HEAD
-        // remove this?
-=======
         switch event.source {
         case EventSource.requestContent:
             handleCampaignRequestContent(event: event)
@@ -118,7 +110,6 @@
             }
             message.showMessage()
         }
->>>>>>> cd0e5ca3
     }
 
     /// Handles events of type `Lifecycle`
@@ -128,17 +119,11 @@
     }
 
     private func handleWildCardEvents(event: Event) {
-<<<<<<< HEAD
-        let event = rulesEngine.process(event: event)
-        //dispatch(event: event)
-=======
         _ = rulesEngine.process(event: event)
->>>>>>> cd0e5ca3
     }
 
     /// Handles the `Rules engine response` event, when a rule matches
     private func handleRulesEngineResponseEvent(event: Event) {
-<<<<<<< HEAD
         Log.trace(label: LOG_TAG, "An event of type \(event.type) has received.")
         guard let details = event.consequenceDetails, !details.isEmpty else {
             Log.warning(label: LOG_TAG, "\(#function) - Unable to handle Rules Response event, detail dictionary is nil or empty.")
@@ -160,9 +145,6 @@
 //        }
         guard let builtMessage = message else { return }
         builtMessage.showMessage()
-=======
-        //TODO: If the consequence is of type IAM show the correct IAM
->>>>>>> cd0e5ca3
     }
 
     ///Handles events of type `Configuration`
