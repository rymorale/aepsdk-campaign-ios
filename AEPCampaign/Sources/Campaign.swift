/*
 Copyright 2021 Adobe. All rights reserved.
 This file is licensed to you under the Apache License, Version 2.0 (the "License")
 you may not use this file except in compliance with the License. You may obtain a copy
 of the License at http://www.apache.org/licenses/LICENSE-2.0

 Unless required by applicable law or agreed to in writing, software distributed under
 the License is distributed on an "AS IS" BASIS, WITHOUT WARRANTIES OR REPRESENTATIONS
 OF ANY KIND, either express or implied. See the License for the specific language
 governing permissions and limitations under the License.
 */

import Foundation
import AEPCore
import AEPServices

@objc(AEPCampaign)
public class Campaign: NSObject, Extension {
    private let LOG_TAG = "Campaign"
    public var name = CampaignConstants.EXTENSION_NAME
    public var friendlyName = CampaignConstants.FRIENDLY_NAME
    public static var extensionVersion = CampaignConstants.EXTENSION_VERSION
    public var metadata: [String: String]?
    public let runtime: ExtensionRuntime
    var state: CampaignState
    typealias EventDispatcher = (_ eventName: String, _ eventType: String, _ eventSource: String, _ contextData: [String: Any]?) -> Void
    let dispatchQueue: DispatchQueue
    private var hasCachedRulesLoaded = false
    var rulesEngine: LaunchRulesEngine
    private var linkageFields: String?

    private let dependencies: [String] = [
        CampaignConstants.Configuration.EXTENSION_NAME,
        CampaignConstants.Identity.EXTENSION_NAME
    ]

    /// Initializes the Campaign extension
    public required init?(runtime: ExtensionRuntime) {
        self.runtime = runtime
        dispatchQueue = DispatchQueue(label: "\(CampaignConstants.EXTENSION_NAME).dispatchqueue")
        rulesEngine = LaunchRulesEngine(name: "\(CampaignConstants.EXTENSION_NAME).rulesengine", extensionRuntime: runtime)
        self.state = CampaignState()
        super.init()
    }

    /// Invoked when the Campaign extension has been registered by the `EventHub`
    public func onRegistered() {
        registerListener(type: EventType.campaign, source: EventSource.requestContent, listener: handleCampaignEvents)
        registerListener(type: EventType.campaign, source: EventSource.requestIdentity, listener: handleCampaignEvents)
        registerListener(type: EventType.campaign, source: EventSource.requestReset, listener: handleCampaignEvents)
        registerListener(type: EventType.lifecycle, source: EventSource.responseContent, listener: handleLifecycleEvents)
        registerListener(type: EventType.configuration, source: EventSource.responseContent, listener: handleConfigurationEvents)
        registerListener(type: EventType.hub, source: EventSource.sharedState, listener: handleSharedStateUpdateEvents)
        registerListener(type: EventType.genericData, source: EventSource.os, listener: handleGenericDataEvents)
        //The wildcard listener for Rules Engine Processing
        registerListener(type: EventType.wildcard, source: EventSource.wildcard, listener: handleWildCardEvents)
        registerListener(type: EventType.rulesEngine, source: EventSource.responseContent, listener: handleRulesEngineResponseEvent)
    }

    /// Invoked when the Campaign extension has been unregistered by the `EventHub`, currently a no-op.
    public func onUnregistered() {}

    /// Called before each `Event` processed by the Campaign extension
    /// - Parameter event: event that will be processed next
    /// - Returns: *true* if Configuration and Identity shared states are available
    public func readyForEvent(_ event: Event) -> Bool {
        return getSharedState(extensionName: CampaignConstants.Configuration.EXTENSION_NAME, event: event)?.status == .set && getSharedState(extensionName: CampaignConstants.Identity.EXTENSION_NAME, event: event)?.status == .set
    }

    /// Handles events of type `Campaign`
    private func handleCampaignEvents(event: Event) {
        switch event.source {
        case EventSource.requestContent:
            handleCampaignRequestContent(event: event)
        case EventSource.requestIdentity:
            let isSuccessfull = extractLinkageFields(event: event)
            if isSuccessfull {
                clearCachedRules()
                updateCampaignState(event: event)
                triggerRulesDownload()
            } else {
                Log.debug(label: LOG_TAG, "\(#function) - Dropping Campaign RequestIdentity event '\(event.name)'. Unable to extract Linkage fields.")
            }
        case EventSource.requestReset:
            resetRules()
            updateCampaignState(event: event)
            triggerRulesDownload()
        default: Log.debug(label: LOG_TAG, "\(#function) - Dropping event \(event.id). The event source '\(event.source)' is unknown.")
        }
    }

    private func handleCampaignRequestContent(event: Event) {
        Log.trace(label: LOG_TAG, "An event of type \(event.type) has received.")
        guard let details = event.consequenceDetails, !details.isEmpty else {
            Log.warning(label: LOG_TAG, "\(#function) - Unable to handle Campaign event, detail dictionary is nil or empty.")
            return
        }
        let consequence = RuleConsequence(id: event.consequenceId ?? "", type: event.consequenceType ?? "", details: details)
        let template = details[CampaignConstants.EventDataKeys.RulesEngine.Detail.TEMPLATE] as? String
        if template == CampaignConstants.Campaign.MessagePayload.TEMPLATE_LOCAL {
            Log.debug(label: LOG_TAG, "\(#function) - Received a Campaign Request content event containing a local notification. Scheduling the received local notification.")
            guard let message = LocalNotificationMessage.createMessageObject(consequence: consequence, state: state, eventDispatcher: dispatchEvent(eventName:eventType:eventSource:eventData:)) else {
                return
            }
            message.showMessage()
        } else if template == CampaignConstants.Campaign.MessagePayload.TEMPLATE_FULLSCREEN {
            Log.debug(label: LOG_TAG, "\(#function) - Received a Campaign Request content event containing a fullscreen message.")
            guard let message = CampaignFullscreenMessage.createMessageObject(consequence: consequence, state: state, eventDispatcher: dispatchEvent(eventName:eventType:eventSource:eventData:)) else {
                return
            }
            message.showMessage()
        }
    }

    /// Handles events of type `Lifecycle`
    private func handleLifecycleEvents(event: Event) {
        updateCampaignState(event: event)
        state.queueRegistrationRequest(event: event)
    }

    private func handleWildCardEvents(event: Event) {
        _ = rulesEngine.process(event: event)
    }

    /// Handles the `Rules engine response` event, when a rule matches
    private func handleRulesEngineResponseEvent(event: Event) {
        Log.trace(label: LOG_TAG, "An event of type \(event.type) has received.")
        guard let details = event.consequenceDetails, !details.isEmpty else {
            Log.warning(label: LOG_TAG, "\(#function) - Unable to handle Rules Response event, detail dictionary is nil or empty.")
            return
        }
        let consequence = RuleConsequence(id: event.consequenceId ?? "", type: event.consequenceType ?? "", details: details)
        let template = details[CampaignConstants.EventDataKeys.RulesEngine.Detail.TEMPLATE] as? String
        var message: CampaignMessaging?
        if template == CampaignConstants.Campaign.MessagePayload.TEMPLATE_LOCAL {
            Log.debug(label: LOG_TAG, "\(#function) - Received a Rules Response content event containing a local notification. Scheduling the received local notification.")
            message = LocalNotificationMessage.createMessageObject(consequence: consequence, state: state, eventDispatcher: dispatchEvent(eventName:eventType:eventSource:eventData:))
        } else if template == CampaignConstants.Campaign.MessagePayload.TEMPLATE_FULLSCREEN {
            Log.debug(label: LOG_TAG, "\(#function) - Received a Rules Response content event containing a fullscreen message.")
            message = CampaignFullscreenMessage.createMessageObject(consequence: consequence, state: state, eventDispatcher: dispatchEvent(eventName:eventType:eventSource:eventData:))
<<<<<<< HEAD
        }
//        else if template == CampaignConstants.Campaign.MessagePayload.TEMPLATE_ALERT {
//            Log.debug(label: LOG_TAG, "\(#function) - Received a Rules Response content event containing an alert message.")
//            message = AlertMessage.createMessageObject(consequence: consequence, state: state, eventDispatcher: dispatchEvent(eventName:eventType:eventSource:eventData:))
//        }
=======
        } else if template == CampaignConstants.Campaign.MessagePayload.TEMPLATE_ALERT {
            Log.debug(label: LOG_TAG, "\(#function) - Received a Rules Response content event containing an alert message.")
            message = AlertMessage.createMessageObject(consequence: consequence, state: state, eventDispatcher: dispatchEvent(eventName:eventType:eventSource:eventData:))
        }
>>>>>>> b00cc796
        guard let builtMessage = message else { return }
        builtMessage.showMessage()
    }

    ///Handles events of type `Configuration`
    private func handleConfigurationEvents(event: Event) {
        let oldPrivacyStatus = state.privacyStatus
        updateCampaignState(event: event)
        if state.privacyStatus != oldPrivacyStatus {
            handlePrivacyStatusChange()
        }
    }

    /// Handles `Shared state` update events
    private func handleSharedStateUpdateEvents(event: Event) {

    }

    /// Handles events of type `Generic Data`
    private func handleGenericDataEvents(event: Event) {
        updateCampaignState(event: event)
        MessageInteractionTracker.processMessageInformation(event: event, state: state, eventDispatcher: dispatchEvent(eventName:eventType:eventSource:eventData:))
    }

    /// Dispatches an event with provided `Name`, `Type`, `Source` and `Data`.
    ///  - Parameters:
    ///    - eventName: Name of event
    ///    - eventType: `EventType` for event
    ///    - eventSource: `EventSource` for event
    ///    - eventData: `EventData` for event
    func dispatchEvent(eventName name: String, eventType type: String, eventSource source: String, eventData data: [String: Any]?) {

        let event = Event(name: name, type: type, source: source, data: data)
        dispatch(event: event)
    }

    ///Updates the `CampaignState` with the shared state of other required extensions
    private func updateCampaignState(event: Event) {
        var sharedStates = [String: [String: Any]?]()
        for extensionName in dependencies {
            sharedStates[extensionName] = runtime.getSharedState(extensionName: extensionName, event: event, barrier: true)?.value
        }
        state.update(dataMap: sharedStates)
    }

    ///Handles the privacy status
    private func handlePrivacyStatusChange() {
        if state.privacyStatus == .optedOut {
            // handle opt out
            return
        }

        if state.privacyStatus == PrivacyStatus.optedIn {
            triggerRulesDownload()
        }
    }

    ///Triggers the rules downloading and caching.
    private func triggerRulesDownload() {
        dispatchQueue.async { [weak self] in
            //Download rules from the remote URL and cache them.
            guard let self = self else {return}
            guard let url = self.state.campaignRulesDownloadUrl else {
                Log.warning(label: self.LOG_TAG, "\(#function) - Unable to download Campaign Rules. URL is nil. Cached rules will be used if present.")
                return
            }
            let campaignRulesDownloader = CampaignRulesDownloader(campaignRulesCache: CampaignRulesCache(), ruleEngine: self.rulesEngine, campaignMessageAssetsCache: CampaignMessageAssetsCache(dispatchQueue: self.dispatchQueue), dispatchQueue: self.dispatchQueue)
            var linkageFieldsHeader: [String: String]?
            if let linkageFields = self.linkageFields {
                linkageFieldsHeader = [
                    CampaignConstants.Campaign.LINKAGE_FIELD_NETWORK_HEADER: linkageFields
                ]
            }
            campaignRulesDownloader.loadRulesFromUrl(rulesUrl: url, linkageFieldHeaders: linkageFieldsHeader, state: self.state)
        }
    }

    ///Loads the Cached Campaign rules on receiving the Configuration event first time.
    private func loadCachedRules() {
        if !hasCachedRulesLoaded {
            Log.trace(label: LOG_TAG, "\(#function) - Attempting to load the Cached Campaign Rules.")
            dispatchQueue.async { [weak self] in
                guard let self = self else {return}
                guard let urlString = self.state.getRulesUrlFromDataStore() else {
                    Log.debug(label: self.LOG_TAG, "\(#function) - Unable to load cached rules. Couldn't get valid rules URL from Datastore")
                    return
                }
                let campaignRulesDownloader = CampaignRulesDownloader(campaignRulesCache: CampaignRulesCache(), ruleEngine: self.rulesEngine)
                campaignRulesDownloader.loadRulesFromCache(rulesUrlString: urlString)
                self.hasCachedRulesLoaded = true
            }
        }
    }

    ///Extracts the Linkage Fields from the event Data
    private func extractLinkageFields(event: Event) -> Bool {
        guard let linkageFields = event.linkageFields else {
            return false
        }
        self.linkageFields = linkageFields
        return true
    }

    ///Reset the Campaign Extension and download rules again
    private func resetRules() {
        Log.debug(label: LOG_TAG, "\(#function) - Clearing set linkage fields, the currently loaded campaign rules, and the cached campaign rules file.")
        linkageFields = nil
        rulesEngine.replaceRules(with: [LaunchRule]())
        clearCachedRules()
    }

    ///Clears the cached `Campaign rules`
    private func clearCachedRules() {
        let campaignRulesCache = CampaignRulesCache()
        campaignRulesCache.deleteCachedAssets(fileManager: FileManager.default)
        guard let storedRulesUrl = state.getRulesUrlFromDataStore() else {
            Log.debug(label: LOG_TAG, "\(#function) - Unable to remove cached rules from Cache Service. No rules url is found in Data store.")
            return
        }
        campaignRulesCache.deleteCachedRules(url: storedRulesUrl)
    }
}<|MERGE_RESOLUTION|>--- conflicted
+++ resolved
@@ -138,18 +138,10 @@
         } else if template == CampaignConstants.Campaign.MessagePayload.TEMPLATE_FULLSCREEN {
             Log.debug(label: LOG_TAG, "\(#function) - Received a Rules Response content event containing a fullscreen message.")
             message = CampaignFullscreenMessage.createMessageObject(consequence: consequence, state: state, eventDispatcher: dispatchEvent(eventName:eventType:eventSource:eventData:))
-<<<<<<< HEAD
-        }
-//        else if template == CampaignConstants.Campaign.MessagePayload.TEMPLATE_ALERT {
-//            Log.debug(label: LOG_TAG, "\(#function) - Received a Rules Response content event containing an alert message.")
-//            message = AlertMessage.createMessageObject(consequence: consequence, state: state, eventDispatcher: dispatchEvent(eventName:eventType:eventSource:eventData:))
-//        }
-=======
         } else if template == CampaignConstants.Campaign.MessagePayload.TEMPLATE_ALERT {
             Log.debug(label: LOG_TAG, "\(#function) - Received a Rules Response content event containing an alert message.")
             message = AlertMessage.createMessageObject(consequence: consequence, state: state, eventDispatcher: dispatchEvent(eventName:eventType:eventSource:eventData:))
         }
->>>>>>> b00cc796
         guard let builtMessage = message else { return }
         builtMessage.showMessage()
     }
