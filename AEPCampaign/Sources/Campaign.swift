--- conflicted
+++ resolved
@@ -23,24 +23,16 @@
     public var metadata: [String: String]?
     public let runtime: ExtensionRuntime
     var state: CampaignState?
-<<<<<<< HEAD
-
-=======
     typealias EventDispatcher = (_ eventName: String, _ eventType: String, _ eventSource: String, _ contextData: [String:Any]?) -> Void
     
->>>>>>> e246257d
     private let dependencies: [String] = [
         CampaignConstants.Configuration.EXTENSION_NAME,
         CampaignConstants.Identity.EXTENSION_NAME
     ]
-<<<<<<< HEAD
 
     // Takes eventName, eventType, eventSource and ContextData as input
     typealias EventDispatcher = (String, String, String, [String: Any]?) -> Void
 
-=======
-    
->>>>>>> e246257d
     public required init?(runtime: ExtensionRuntime) {
         self.runtime = runtime
         super.init()
