--- conflicted
+++ resolved
@@ -25,10 +25,7 @@
 
     private let LOG_TAG = "CampaignRulesDownloader"
     private let fileUnzipper: Unzipping
-<<<<<<< HEAD
-=======
-    private let cache: Cache
->>>>>>> 37284ed2
+
     private let rulesEngine: LaunchRulesEngine
     private let campaignMessageAssetsCache: CampaignMessageAssetsCache?
     let dispatchQueue: DispatchQueue?
@@ -98,14 +95,8 @@
                                                           lastModified: httpConnection.response?.allHeaderFields[NetworkServiceConstants.Headers.LAST_MODIFIED] as? String,
                                                           eTag: httpConnection.response?.allHeaderFields[NetworkServiceConstants.Headers.ETAG] as? String)
 
-<<<<<<< HEAD
-                    // Cache the rules, if fails, log message
+                    // Cache the rules, if it fails, log message
                     let hasRulesCached = self.campaignRulesCache.setCachedRules(rulesUrl: rulesUrl.absoluteString, cachedRules: cachedRules)
-=======
-                    // Cache the rules, if it fails, log message
-                    let hasRulesCached = self.setCachedRules(rulesUrl: rulesUrl.absoluteString, cachedRules: cachedRules)
->>>>>>> 37284ed2
-
                     if hasRulesCached {
                         state.updateRuleUrlInDataStore(url: rulesUrl.absoluteString)
                     } else {
