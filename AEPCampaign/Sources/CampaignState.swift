/*
 Copyright 2021 Adobe. All rights reserved.
 This file is licensed to you under the Apache License, Version 2.0 (the "License");
 you may not use this file except in compliance with the License. You may obtain a copy
 of the License at http://www.apache.org/licenses/LICENSE-2.0

 Unless required by applicable law or agreed to in writing, software distributed under
 the License is distributed on an "AS IS" BASIS, WITHOUT WARRANTIES OR REPRESENTATIONS
 OF ANY KIND, either express or implied. See the License for the specific language
 governing permissions and limitations under the License.
 */

import Foundation
import AEPCore
import AEPServices

class CampaignState {
    private let LOG_TAG = "CampaignState"
    private(set) var dataStore: NamedCollectionDataStore

    // Privacy status
    private(set) var privacyStatus: PrivacyStatus = .unknown

    // Campaign config
    private(set) var campaignServer: String?
    private(set) var campaignPkey: String?
    private(set) var campaignMciasServer: String?
    private(set) var campaignTimeout: TimeInterval?
    private(set) var campaignPropertyId: String?
    private(set) var campaignRegistrationDelay: TimeInterval?
    private(set) var campaignRegistrationPaused: Bool?

    // Identity shared state
    private(set) var ecid: String?

    // Campaign Persistent HitQueue
    private(set) var hitQueue: HitQueuing

    private(set) var namedCollectionDataStore = NamedCollectionDataStore(name: CampaignConstants.DATASTORE_NAME)

    /// Creates a new `CampaignState`.
    init(hitQueue: HitQueuing) {
        self.hitQueue = hitQueue
        self.dataStore = NamedCollectionDataStore(name: CampaignConstants.DATASTORE_NAME)
        // initialize defaults
        self.campaignTimeout = TimeInterval(CampaignConstants.Campaign.DEFAULT_TIMEOUT)
        self.campaignRegistrationDelay = CampaignConstants.Campaign.DEFAULT_REGISTRATION_DELAY
        self.campaignRegistrationPaused = false
    }

    /// Takes the shared states map and updates the data within the Campaign State.
    /// - Parameter dataMap: The map contains the shared state data required by the Campaign Extension.
    func update(dataMap: [String: [String: Any]?]) {
        for key in dataMap.keys {
            guard let sharedState = dataMap[key] else {
                continue
            }
            switch key {
            case CampaignConstants.Configuration.EXTENSION_NAME:
                extractConfigurationInfo(from: sharedState ?? [:])
            case CampaignConstants.Identity.EXTENSION_NAME:
                extractIdentityInfo(from: sharedState)
            default:
                break
            }
        }
    }

    /// Extracts the configuration data from the provided shared state data.
    /// - Parameter configurationData the data map from `Configuration` shared state.
    private func extractConfigurationInfo(from configurationData: [String: Any]) {
        self.privacyStatus = PrivacyStatus.init(rawValue: configurationData[CampaignConstants.Configuration.GLOBAL_CONFIG_PRIVACY] as? PrivacyStatus.RawValue ?? PrivacyStatus.unknown.rawValue) ?? .unknown
        self.campaignServer = configurationData[CampaignConstants.Configuration.CAMPAIGN_SERVER] as? String
        self.campaignPkey = configurationData[CampaignConstants.Configuration.CAMPAIGN_PKEY] as? String
        self.campaignMciasServer = configurationData[CampaignConstants.Configuration.CAMPAIGN_MCIAS] as? String
        self.campaignTimeout = TimeInterval(configurationData[CampaignConstants.Configuration.CAMPAIGN_TIMEOUT] as? Int ?? CampaignConstants.Campaign.DEFAULT_TIMEOUT)
        self.campaignPropertyId = configurationData[CampaignConstants.Configuration.PROPERTY_ID] as? String
        if let registrationDelayDays = configurationData[CampaignConstants.Configuration.CAMPAIGN_REGISTRATION_DELAY_KEY] as? Int {
            self.campaignRegistrationDelay = TimeInterval(registrationDelayDays * CampaignConstants.Campaign.SECONDS_IN_A_DAY)
        } else {
            self.campaignRegistrationDelay = CampaignConstants.Campaign.DEFAULT_REGISTRATION_DELAY
        }
        self.campaignRegistrationPaused = configurationData[CampaignConstants.Configuration.CAMPAIGN_REGISTRATION_PAUSED_KEY] as? Bool ?? false

        // update the hitQueue with the latest privacy status
        hitQueue.handlePrivacyChange(status: self.privacyStatus)
    }

    /// Extracts the identity data from the provided shared state data.
    /// - Parameter identityData the data map from `Identity` shared state.
    private func extractIdentityInfo(from identityData: [String: Any]?) {
        guard let identityData = identityData else {
            Log.trace(label: LOG_TAG, "\(#function) - Failed to extract identity data (event data was nil).")
            return
        }
        self.ecid = identityData[CampaignConstants.Identity.EXPERIENCE_CLOUD_ID] as? String
    }

<<<<<<< HEAD
    /// Determines if this `CampaignState` is valid for sending a registration request to Campaign.
    ///- Returns true if the CampaignState is valid else return false
    private func canRegisterWithCurrentState() -> Bool {
        if let ecid = ecid, let campaignServer = campaignServer, let campaignPkey = campaignPkey, !ecid.isEmpty, !campaignServer.isEmpty, !campaignPkey.isEmpty, privacyStatus == PrivacyStatus.optedIn {
            return true
        }
        return false
    }

    /// Invoked by the Campaign extension each time we successfully send a Campaign network request.
    /// If the request was a Campaign registration request, the current timestamp and ecid will be stored in the Campaign Datastore.
    /// - Parameters:
    ///   - hit: The `CampaignHit` which was successfully sent
    func updateDatastoreWithSuccessfulRegistrationInfo(hit: CampaignHit) {
        Log.trace(label: LOG_TAG, "\(#function) - Persisting timestamp \(hit.timestamp) in Campaign Datastore.")
        dataStore.set(key: CampaignConstants.Campaign.Datastore.REGISTRATION_TIMESTAMP_KEY, value: hit.timestamp)
        if let ecid = self.ecid, !ecid.isEmpty {
            Log.trace(label: LOG_TAG, "\(#function) - Persisting ECID \(ecid) in Campaign Datastore.")
            dataStore.set(key: CampaignConstants.Campaign.Datastore.ECID_KEY, value: ecid)
        }
=======
    ///Determines if this `CampaignState` is valid for sending message track request to Campaign.
    ///- Returns true if the CampaignState is valid else return false
    func canSendTrackInfoWithCurrentState() -> Bool {
        guard privacyStatus == .optedIn else {
            Log.debug(label: LOG_TAG, "\(#function) Unable to send message track info to Campaign. Privacy status is not OptedIn.")
            return false
        }

        guard let ecid = ecid, !ecid.isEmpty else {
            Log.debug(label: LOG_TAG, "\(#function) Unable to send message track info to Campaign. ECID is invalid.")
            return false
        }

        guard let campaignServer = campaignServer, !campaignServer.isEmpty else {
            Log.debug(label: LOG_TAG, "\(#function) Unable to send message track info to Campaign. Campaign server value is invalid.")
            return false
        }

        return true
    }

    ///Determines if the registration request should send to Campaign. Returns true, if the ecid has changed or number of days passed since the last registration is greater than registrationDelay in obtained in Configuration shared state.
    func shouldSendRegistrationRequest(eventTimeStamp: TimeInterval) -> Bool {
        guard let ecid = ecid, let registrationDelay = campaignRegistrationDelay else {
            Log.debug(label: LOG_TAG, "\(#function) - Returning false. Required Campaign Configuration is not present.")
            return false
        }

        guard !(campaignRegistrationPaused ?? false) else {
            Log.debug(label: LOG_TAG, "\(#function) - Returning false, Registration requests are paused.")
            return false
        }

        if namedCollectionDataStore.getString(key: CampaignConstants.Campaign.Datastore.ECID_KEY, fallback: "") != ecid {
            Log.debug(label: LOG_TAG, "\(#function) - The current ecid '\(ecid)' is new, sending the registration request.")
            namedCollectionDataStore.set(key: CampaignConstants.Campaign.Datastore.ECID_KEY, value: ecid)
            return true
        }

        let retrievedTimeStamp = namedCollectionDataStore.getLong(key: CampaignConstants.Campaign.Datastore.REGISTRATION_TIMESTAMP_KEY) ?? Int64(CampaignConstants.Campaign.DEFAULT_TIMESTAMP_VALUE)

        if eventTimeStamp - TimeInterval(retrievedTimeStamp) >= registrationDelay {
            Log.debug(label: LOG_TAG, "\(#function) - Registration delay of '\(registrationDelay)' seconds has elapsed. Sending the Campaign registration request.")
            return true
        }

        Log.debug(label: LOG_TAG, "\(#function) - The registration request will not be sent because the registration delay of \(registrationDelay) seconds has not elapsed.")
        return false
    }

    ///Process the network requests
    /// - Parameters:
    ///    - url: The request URL
    ///    - payload: The request payload
    ///    - event:The `Event` that triggered the network request
    func processRequest(url: URL, payload: String, event: Event) {
        // check if this request is a registration request by checking for the presence of a payload and if it is a registration request, determine if it should be sent.
        if !payload.isEmpty { //Registration request
            guard shouldSendRegistrationRequest(eventTimeStamp: event.timestamp.timeIntervalSince1970) else {
                Log.warning(label: LOG_TAG, "\(#function) - Unable to process request.")
                return
            }
        }

        hitQueue.queue(url: url, payload: payload, timestamp: event.timestamp.timeIntervalSince1970, privacyStatus: privacyStatus)
>>>>>>> 8372d337
    }
}<|MERGE_RESOLUTION|>--- conflicted
+++ resolved
@@ -96,7 +96,6 @@
         self.ecid = identityData[CampaignConstants.Identity.EXPERIENCE_CLOUD_ID] as? String
     }
 
-<<<<<<< HEAD
     /// Determines if this `CampaignState` is valid for sending a registration request to Campaign.
     ///- Returns true if the CampaignState is valid else return false
     private func canRegisterWithCurrentState() -> Bool {
@@ -106,18 +105,6 @@
         return false
     }
 
-    /// Invoked by the Campaign extension each time we successfully send a Campaign network request.
-    /// If the request was a Campaign registration request, the current timestamp and ecid will be stored in the Campaign Datastore.
-    /// - Parameters:
-    ///   - hit: The `CampaignHit` which was successfully sent
-    func updateDatastoreWithSuccessfulRegistrationInfo(hit: CampaignHit) {
-        Log.trace(label: LOG_TAG, "\(#function) - Persisting timestamp \(hit.timestamp) in Campaign Datastore.")
-        dataStore.set(key: CampaignConstants.Campaign.Datastore.REGISTRATION_TIMESTAMP_KEY, value: hit.timestamp)
-        if let ecid = self.ecid, !ecid.isEmpty {
-            Log.trace(label: LOG_TAG, "\(#function) - Persisting ECID \(ecid) in Campaign Datastore.")
-            dataStore.set(key: CampaignConstants.Campaign.Datastore.ECID_KEY, value: ecid)
-        }
-=======
     ///Determines if this `CampaignState` is valid for sending message track request to Campaign.
     ///- Returns true if the CampaignState is valid else return false
     func canSendTrackInfoWithCurrentState() -> Bool {
@@ -183,6 +170,17 @@
         }
 
         hitQueue.queue(url: url, payload: payload, timestamp: event.timestamp.timeIntervalSince1970, privacyStatus: privacyStatus)
->>>>>>> 8372d337
+    }
+
+    /// Invoked by the Campaign extension each time we successfully send a Campaign network request.
+    /// If the request was a Campaign registration request, the current timestamp and ecid will be stored in the Campaign Datastore.
+    /// - Parameters:
+    ///   - hit: The `CampaignHit` which was successfully sent
+    func updateDatastoreWithSuccessfulRegistrationInfo(hit: CampaignHit) {
+        Log.trace(label: LOG_TAG, "\(#function) - Persisting timestamp \(hit.timestamp) in Campaign Datastore.")
+        dataStore.set(key: CampaignConstants.Campaign.Datastore.REGISTRATION_TIMESTAMP_KEY, value: hit.timestamp)
+        if let ecid = self.ecid, !ecid.isEmpty {
+            Log.trace(label: LOG_TAG, "\(#function) - Persisting ECID \(ecid) in Campaign Datastore.")
+            dataStore.set(key: CampaignConstants.Campaign.Datastore.ECID_KEY, value: ecid)
     }
 }