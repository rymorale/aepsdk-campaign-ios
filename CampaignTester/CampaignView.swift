--- conflicted
+++ resolved
@@ -66,36 +66,6 @@
                     /// Campaign Testing buttons
                     Text("Notification Testing").bold()
 
-<<<<<<< HEAD
-                        Button(action: {
-                            self.extensionVersion = Campaign.extensionVersion
-                        }
-                        ) {
-                            Text("Extension Version")
-                                .frame(minWidth: 0, maxWidth: .infinity)
-                                .padding()
-                                .background(Color.gray)
-                                .foregroundColor(.white)
-                                .font(.caption)
-                        }.cornerRadius(5)
-                        TextField("Retrieved Extension Version", text: $extensionVersion)
-                            .autocapitalization(.none)
-                        Button(action: {
-                            let alertDetailDictionary = ["title": "ACS Alert Message Test", "content": "⚠️ Alert! ⚠️", "confirm": "Take me to adobe.com", "cancel": "Dimiss alert", "url": "https://www.adobe.com", "template": "alert"] as [String: Any]
-                            let alertConsequence = ["id": UUID().uuidString, "type": "iam", "detail": alertDetailDictionary] as [String: Any?]
-                            let data = ["triggeredconsequence": alertConsequence]
-                            let event = Event(name: "rules trigger alert message", type: EventType.campaign, source: EventSource.requestContent, data: data)
-                            MobileCore.dispatch(event: event)
-                        }
-                        ) {
-                            Text("Trigger alert message")
-                                .frame(minWidth: 0, maxWidth: .infinity)
-                                .padding()
-                                .background(Color.gray)
-                                .foregroundColor(.white)
-                                .font(.caption)
-                        }.cornerRadius(5)
-=======
                     Button(action: {
                         self.extensionVersion = Campaign.extensionVersion
                     }
@@ -111,7 +81,7 @@
                         .autocapitalization(.none)
 
                     Button(action: {
-                        // trigger alert
+                        MobileCore.track(action: "alert", data: nil)
                     }
                     ) {
                         Text("Trigger alert message")
@@ -121,15 +91,9 @@
                             .foregroundColor(.white)
                             .font(.caption)
                     }.cornerRadius(5)
->>>>>>> 37284ed2
 
                     Button(action: {
-                        let localDetailDictionary = ["title": "ACS Local Notification Test", "content": "This is some demo text 🌊☄️", "wait": TimeInterval(3), "userData": ["broadlogId": "h1cbf60",
-                                                                                                                                                                           "deliveryId": "154767c"], "template": "local"] as [String: Any]
-                        let localConsequence = ["id": UUID().uuidString, "type": "iam", "detail": localDetailDictionary] as [String: Any?]
-                        let data = ["triggeredconsequence": localConsequence]
-                        let event = Event(name: "rules trigger local notification", type: EventType.campaign, source: EventSource.requestContent, data: data)
-                        MobileCore.dispatch(event: event)
+                        MobileCore.track(action: "local", data: nil)
                     }
                     ) {
                         Text("Trigger local notification")
@@ -142,12 +106,7 @@
                 }
                 Group {
                     Button(action: {
-                        addTestHtmlToCache()
-                        let fullscreenDetailDictionary = ["html": "test.html", "template": "fullscreen"] as [String: Any]
-                        let fullscreenConsequence = ["id": UUID().uuidString, "type": "iam", "detail": fullscreenDetailDictionary] as [String: Any?]
-                        let data = ["triggeredconsequence": fullscreenConsequence]
-                        let event = Event(name: "rules trigger fullscreen message", type: EventType.campaign, source: EventSource.requestContent, data: data)
-                        MobileCore.dispatch(event: event)
+                        MobileCore.track(action: "fullscreen", data: nil)
                     }
                     ) {
                         Text("Trigger fullscreen message")
@@ -187,23 +146,6 @@
     }
 }
 
-func addTestHtmlToCache() {
-    let htmlString = "<!DOCTYPE html><html><head><meta charset=\"utf-8\"><meta name=\"viewport\" content=\"width=device-width,initial-scale=1,maximum-scale=1,minimum-scale=1\"><meta name=\"ADBMessageAssets\" content='[\r\n    [ \"https://i.imgur.com/FEt4fFm.gif\", \"\" ]\r\n  ]'><style>body,html{margin:0;padding:0;text-align:center;width:100%;height:100%;font-family:Arial,Helvetica,sans-serif;user-select:none;overflow:hidden;box-sizing:border-box;background-color:transparent;display:-webkit-box;display:-webkit-flex;display:-ms-flexbox;display:flex;align-items:stretch}a{text-decoration:none}.nl-dce-field{white-space:nowrap!important;color:#2886dc!important;text-shadow:none!important;border:3px solid #c3dbf0!important;cursor:pointer!important;background-color:#cae4fc!important;margin:0!important;padding:0!important}.close-button{display:none;position:absolute;top:10px;right:10px;box-sizing:border-box;cursor:pointer;border-radius:12px;font-size:40px;height:50px;width:50px;line-height:50px;margin:6px;z-index:5;color:#000}.visible-true{display:block}.media{display:none;max-height:50%}.text-and-buttons{flex:1;display:flex;flex-direction:column;justify-content:center}.text{flex:1 1 auto;display:flex;flex-direction:column;justify-content:center;align-items:center}.header{margin:.67em 10px}.message{margin:0 10px}.modal-container{position:relative;display:flex;flex-direction:column;flex:1 1 auto;overflow:hidden}.modal-container,.text-and-buttons{background-color:#e8eae9}@media only screen and (orientation:portrait){.html-modal.small .modal-container{margin:20% 8%}}@media only screen and (orientation:landscape){.html-modal.small .modal-container{margin:50px 20%}}.html-modal.large .modal-container{margin:5%}.theme-dark .close-button,.theme-dark .modal-container,.theme-dark .text-and-buttons{background-color:#282828;color:#fff}.theme-dark .message{color:#c4c4c4}.theme-dark .buttons{color:#fff}.includes-media-image .close-button{background-color:transparent}.buttons{height:150px;display:flex;align-items:center;justify-content:center}.button-margin{width:100%;margin:0 44px}.button{position:relative;display:block;width:100%;white-space:nowrap;text-overflow:ellipsis;min-width:20px;line-height:44px;height:44px;color:#fff;background-color:#999;text-align:center;cursor:pointer;overflow:hidden;outline:0;margin:0;border-style:solid;border-width:0 1px;border-color:#999;border-radius:6px}.button.confirm{background-color:#007ccf;border-color:#007ccf;margin-bottom:18px}.button:active,.button:hover{background-color:#666;border-color:#666}.button.confirm:active,.button.confirm:hover{background-color:#0268a0;border-color:#0268a0}.button:empty{display:none}video{display:none}.includes-media-image .media,.includes-media-video .media{flex:1;display:flex;align-items:center;justify-content:center;height:50%}.includes-media-image.media-only .media,.includes-media-video.media-only .media{max-height:100%;height:100%}.includes-media-image .media{background-size:cover;background-position:center}.includes-media-video .media{background:0 0!important}.includes-media-video video{display:block;max-width:100%}.button-align-horizontal .button-margin{margin:0 20px}.button-align-horizontal .buttons{height:100px}.button-align-horizontal .button{width:calc(50% - 12px);float:right;margin:0;height:60px;line-height:60px}.button-align-horizontal .button.confirm{float:left}.button-align-horizontal .button-margin.single{display:flex;justify-content:center}@media only screen and (max-width:812px) and (orientation:landscape){.has-media .modal-container{display:block}.has-media .text-and-buttons{height:100%}.includes-media-image.has-media .text-and-buttons,.includes-media-video.has-media .text-and-buttons{position:absolute;left:40%;top:0;right:0;bottom:0}.includes-media-image.has-media .media,.includes-media-video.has-media .media{position:absolute;right:40%;top:0;left:0;bottom:0;max-height:100%;height:100%}.includes-media-image.has-media.media-only .media,.includes-media-video.has-media.media-only .media{right:0}.includes-media-image.has-media .text-and-buttons{background:-webkit-linear-gradient(left,rgba(237,237,237,0),#ededed 30%,#ededed);background:-ms-linear-gradient(left,rgba(237,237,237,0),#ededed 30%,#ededed);background:linear-gradient(to right,rgba(237,237,237,0),#ededed 30%,#ededed)}.includes-media-image.has-media.theme-dark .text-and-buttons{background:-webkit-linear-gradient(left,rgba(40,40,40,0),#282828 30%,#282828);background:-ms-linear-gradient(left,rgba(40,40,40,0),#282828 30%,#282828);background:linear-gradient(to right,rgba(40,40,40,0),#282828 30%,#282828)}.includes-media-image.has-media .buttons,.includes-media-image.has-media .text{margin-left:30%}.includes-media-image.has-media .close-button{left:10px}.includes-media-video.has-media .text-and-buttons{left:50%}.includes-media-video.has-media .media{right:50%}.buttons{height:140px}.button-align-horizontal .buttons{height:100px}}</style></head><body class=\"html-full theme-dark button-align-horizontal includes-media-image\" data-auto-dismiss=\"\" data-auto-dismiss-duration=\"\"><div class=\"modal-container\"><a class=\"close-button visible-true\" href=\"adbinapp://cancel?id=h18a880,103b8f5,5\">&times;</a><div id=\"media\" class=\"media\" style=\"background-image:url(https://i.imgur.com/FEt4fFm.gif)\" data-media-type=\"image\" data-media-url=\"https://i.imgur.com/FEt4fFm.gif\" data-bundled-image-path=\"\"><video controls src=\"https://i.imgur.com/FEt4fFm.gif\" poster=\"\"></video></div><div class=\"text-and-buttons\"><div id=\"text\" class=\"text\"><h1 class=\"header\">fullscreen until click</h1><div class=\"message\">fullscreen until click</div></div><div id=\"buttons\" class=\"buttons\"><div class=\"button-margin\"><a id=\"button1\" class=\"button confirm\" data-destination-url=\"https://www.adobe.com\" data-text=\"yes\" href=\"adbinapp://confirm/?id=h18a880,103b8f5,3\">yes</a> <a id=\"button2\" class=\"button\" data-destination-url=\"\" data-text=\"no\" href=\"adbinapp://confirm/?id=h18a880,103b8f5,4\">no</a></div></div></div></div><script>!function(){var e=document.getElementById(\"media\"),t=\"image\"===e.dataset.mediaType,a=\"video\"===e.dataset.mediaType,n=\"\"!==e.dataset.mediaUrl.trim(),d=\"\"!==e.dataset.bundledImagePath.trim(),m=document.getElementById(\"button1\"),r=\"\"!==m.dataset.text.trim(),i=m.dataset.destinationUrl.trim(),o=\"\"!==i,l=document.getElementById(\"button2\"),s=\"\"!==l.dataset.text.trim(),u=l.dataset.destinationUrl.trim(),c=\"\"!==u,v=\"\"!==document.querySelector(\"h1.header\").innerText.trim(),y=\"\"!==document.querySelector(\"div.message\").innerText.trim(),h=\"true\"===document.body.dataset.autoDismiss,p=document.body.dataset.autoDismissDuration;if(t&&!1===n&&!1===d||a&&!1===n)e.parentElement.removeChild(e);else if(document.body.className+=\" has-media\",t){var E=document.querySelector(\"video\");E.parentElement.removeChild(E)}if(h){var b=parseInt(p);setTimeout(function(){window.location.href=\"adbinapp://cancel?id=h18a880,103b8f5,5\"},1e3*b)}var f=function(e,t){e.setAttribute(\"href\",e.getAttribute(\"href\")+t)};if(r?o&&f(m,\"&url=\"+i):m.parentElement.removeChild(m),s?c&&f(l,\"&url=\"+u):l.parentElement.removeChild(l),r&&!s&&(m.parentElement.className+=\" single\"),!r&&s&&(l.parentElement.className+=\" single\"),r||s||v||y){if(!v&&!y){var g=document.getElementById(\"text\");g.parentElement.removeChild(g)}if(!r&&!s){var I=document.getElementById(\"buttons\");I.parentElement.removeChild(I)}}else{var C=document.querySelector(\"div.text-and-buttons\");C.parentElement.removeChild(C),document.body.className+=\" media-only\"}}()</script></body></html>"
-    let fileManager = FileManager.default
-    let data = Data(htmlString.utf8)
-    guard let cachedDir = try? fileManager.url(for: .cachesDirectory, in: .userDomainMask, appropriateFor: nil, create: false) else {
-        return
-    }
-    let htmlDir = cachedDir.appendingPathComponent("campaignrules").appendingPathComponent("assets")
-    let file = htmlDir.appendingPathComponent("test").appendingPathExtension("html")
-    do {
-        try fileManager.createDirectory(atPath: htmlDir.path, withIntermediateDirectories: true, attributes: nil)
-        try data.write(to: file, options: .atomic)
-    } catch let error as NSError {
-        print(error)
-    }
-}
-
 struct CampaignView_Previews: PreviewProvider {
     static var previews: some View {
         CampaignView()
